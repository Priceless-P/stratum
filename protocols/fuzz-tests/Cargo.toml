[package]
name = "fuzz-tests"
version = "1.0.1"
edition = "2021"
authors = ["Automatically generated"]
publish = false
documentation = "https://github.com/stratum-mining/stratum"
license = "MIT OR Apache-2.0"
repository = "https://github.com/stratum-mining/stratum"
homepage = "https://stratumprotocol.org"
keywords = ["stratum", "mining", "bitcoin", "protocol"]

[package.metadata]
cargo-fuzz = true

[dependencies]
libfuzzer-sys = { version = "0.4.0", features = ["arbitrary-derive"] }
arbitrary = { version = "1", features = ["derive"] }
rand = "0.8.3"
<<<<<<< HEAD
binary_codec_sv2 = { version = "1.0.0", path = "../v2/binary-sv2/no-serde-sv2/codec"}
codec_sv2 = { version = "1.0.0", path = "../v2/codec-sv2", features = ["noise_sv2"]}
roles_logic_sv2 = { version = "2.0.0", path = "../v2/roles-logic-sv2"}
=======
binary_codec_sv2 = { path = "../v2/binary-sv2/codec"}
codec_sv2 = { path = "../v2/codec-sv2", features = ["noise_sv2"]}
roles_logic_sv2 = { path = "../v2/roles-logic-sv2"}
>>>>>>> 5854e5ad
affinity = "0.1.1"
threadpool = "1.8.1"
lazy_static = "1.4.0"

# Prevent this from interfering with workspaces
[workspace]
members = ["."]<|MERGE_RESOLUTION|>--- conflicted
+++ resolved
@@ -17,15 +17,9 @@
 libfuzzer-sys = { version = "0.4.0", features = ["arbitrary-derive"] }
 arbitrary = { version = "1", features = ["derive"] }
 rand = "0.8.3"
-<<<<<<< HEAD
-binary_codec_sv2 = { version = "1.0.0", path = "../v2/binary-sv2/no-serde-sv2/codec"}
-codec_sv2 = { version = "1.0.0", path = "../v2/codec-sv2", features = ["noise_sv2"]}
-roles_logic_sv2 = { version = "2.0.0", path = "../v2/roles-logic-sv2"}
-=======
 binary_codec_sv2 = { path = "../v2/binary-sv2/codec"}
 codec_sv2 = { path = "../v2/codec-sv2", features = ["noise_sv2"]}
 roles_logic_sv2 = { path = "../v2/roles-logic-sv2"}
->>>>>>> 5854e5ad
 affinity = "0.1.1"
 threadpool = "1.8.1"
 lazy_static = "1.4.0"
