--- conflicted
+++ resolved
@@ -1,14 +1,5 @@
 use alloc::vec::Vec;
-<<<<<<< HEAD
-#[cfg(not(feature = "with_serde"))]
-use binary_sv2::binary_codec_sv2;
-use binary_sv2::{Deserialize, Seq064K, Serialize, Str0255, B0255, B064K, U256};
-#[cfg(not(feature = "with_serde"))]
-=======
-use binary_sv2::{
-    binary_codec_sv2, Deserialize, Seq064K, Serialize, ShortTxId, Str0255, B0255, B064K, U256,
-};
->>>>>>> 5854e5ad
+use binary_sv2::{binary_codec_sv2, Deserialize, Seq064K, Serialize, Str0255, B0255, B064K, U256};
 use core::convert::TryInto;
 
 /// Message used by JDC to proposes a selected set of transactions to JDS they wish to
@@ -29,32 +20,8 @@
     /// Up to 8 bytes (not including the length byte) which are to be placed at the beginning of
     /// the coinbase field in the coinbase transaction.
     pub coinbase_suffix: B064K<'decoder>,
-<<<<<<< HEAD
     // List of transactions for that job in the same order that will apppear in the block.
-    #[cfg_attr(feature = "with_serde", serde(borrow))]
     pub tx_list: Seq064K<'decoder, U256<'decoder>>,
-=======
-    /// A unique nonce used to ensure [`DeclareMiningJob::tx_short_hash_list`] collisions are
-    /// uncorrelated across the network.
-    pub tx_short_hash_nonce: u64,
-    /// A list of short transaction hashes which are used to identify the transactions.
-    ///
-    /// SipHash 2-4 variant is used for short txids as a strategy to reduce bandwidth consumption.
-    /// More specifically, the SipHash 2-4 variant is used.
-    ///
-    /// Inputs to the SipHash functions are transaction hashes from the mempool. Secret keys k0, k1
-    /// are derived from the first two little-endian 64-bit integers from the
-    /// SHA256(tx_short_hash_nonce), respectively. For more info see
-    /// [BIP-0152](https://github.com/bitcoin/bips/blob/master/bip-0152.mediawiki).
-    ///
-    /// Upon receiving this message, JDS must check the list against its mempool.
-    ///
-    /// This list does not include the coinbase transaction.
-    pub tx_short_hash_list: Seq064K<'decoder, ShortTxId<'decoder>>,
-    /// Hash of the list of full txids, concatenated in the same sequence as they are declared in
-    /// [`DeclareMiningJob::tx_short_hash_list`].
-    pub tx_hash_list_hash: U256<'decoder>,
->>>>>>> 5854e5ad
     /// Extra data which the JDS may require to validate the work.
     pub excess_data: B064K<'decoder>,
 }
@@ -92,33 +59,4 @@
     pub error_code: Str0255<'decoder>,
     /// Optional details about the error.
     pub error_details: B064K<'decoder>,
-<<<<<<< HEAD
-}
-
-#[cfg(feature = "with_serde")]
-use binary_sv2::GetSize;
-#[cfg(feature = "with_serde")]
-impl<'d> GetSize for DeclareMiningJob<'d> {
-    fn get_size(&self) -> usize {
-        self.request_id.get_size()
-            + self.mining_job_token.get_size()
-            + self.version.get_size()
-            + self.coinbase_prefix.get_size()
-            + self.coinbase_suffix.get_size()
-            + self.excess_data.get_size()
-    }
-}
-#[cfg(feature = "with_serde")]
-impl<'d> GetSize for DeclareMiningJobSuccess<'d> {
-    fn get_size(&self) -> usize {
-        self.request_id.get_size() + self.new_mining_job_token.get_size()
-    }
-}
-#[cfg(feature = "with_serde")]
-impl<'d> GetSize for DeclareMiningJobError<'d> {
-    fn get_size(&self) -> usize {
-        self.request_id.get_size() + self.error_code.get_size() + self.error_details.get_size()
-    }
-=======
->>>>>>> 5854e5ad
 }