--- conflicted
+++ resolved
@@ -1,10 +1,6 @@
 [package]
 name = "mining_sv2"
-<<<<<<< HEAD
-version = "2.0.0"
-=======
 version = "3.0.0"
->>>>>>> 5854e5ad
 authors = ["The Stratum V2 Developers"]
 edition = "2018"
 readme = "README.md"
@@ -19,14 +15,8 @@
 # See more keys and their definitions at https://doc.rust-lang.org/cargo/reference/manifest.html
 
 [dependencies]
-<<<<<<< HEAD
-serde = { version = "1.0.89", default-features = false, optional= true }
-binary_sv2 = {version = "^2.0.0", path = "../../binary-sv2/binary-sv2" }
-const_sv2 = {version = "^3.0.0", path = "../../const-sv2"}
-=======
 binary_sv2 = { path = "../../binary-sv2" }
 const_sv2 = { path = "../../const-sv2"}
->>>>>>> 5854e5ad
 
 [dev-dependencies]
 quickcheck = "1.0.3"
