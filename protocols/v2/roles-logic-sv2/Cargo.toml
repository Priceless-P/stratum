--- conflicted
+++ resolved
@@ -1,10 +1,6 @@
 [package]
 name = "roles_logic_sv2"
-<<<<<<< HEAD
 version = "3.0.0"
-=======
-version = "2.0.0"
->>>>>>> 5854e5ad
 authors = ["The Stratum V2 Developers"]
 edition = "2018"
 description = "Common handlers for use within SV2 roles"
@@ -17,17 +13,6 @@
 # See more keys and their definitions at https://doc.rust-lang.org/cargo/reference/manifest.html
 
 [dependencies]
-<<<<<<< HEAD
-stratum-common = { version="1.0.0", path = "../../../common", features=["bitcoin"]}
-serde = { version = "1.0.89", features = ["derive", "alloc"], default-features = false, optional = true}
-binary_sv2 = {version = "^2.0.0", path = "../../../protocols/v2/binary-sv2/binary-sv2", default-features = true }
-common_messages_sv2 = { path = "../../../protocols/v2/subprotocols/common-messages", version = "^2.0.0" }
-mining_sv2 = { path = "../../../protocols/v2/subprotocols/mining", version = "^2.0.0" }
-template_distribution_sv2 = { path = "../../../protocols/v2/subprotocols/template-distribution", version = "^1.0.1" }
-job_declaration_sv2 = { path = "../../../protocols/v2/subprotocols/job-declaration", version = "^2.0.0" }
-const_sv2 = { version = "^3.0.0", path = "../../../protocols/v2/const-sv2"}
-framing_sv2 = { version = "^3.0.0", path = "../../../protocols/v2/framing-sv2" }
-=======
 stratum-common = { path = "../../../common", features=["bitcoin"]}
 binary_sv2 = { path = "../../../protocols/v2/binary-sv2" }
 common_messages_sv2 = { path = "../../../protocols/v2/subprotocols/common-messages" }
@@ -36,7 +21,6 @@
 job_declaration_sv2 = { path = "../../../protocols/v2/subprotocols/job-declaration" }
 const_sv2 = { path = "../../../protocols/v2/const-sv2"}
 framing_sv2 = { path = "../../../protocols/v2/framing-sv2" }
->>>>>>> 5854e5ad
 tracing = { version = "0.1"}
 chacha20poly1305 = { version = "0.10.1"}
 nohash-hasher = "0.2.0"
@@ -55,12 +39,4 @@
 [features]
 prop_test = ["template_distribution_sv2/prop_test"]
 # Code coverage tools may conflict with the nopanic logic, so we can disable it when needed
-<<<<<<< HEAD
-disable_nopanic = []
-cargo-clippy = []
-
-[package.metadata.docs.rs]
-all-features = true
-=======
-disable_nopanic = []
->>>>>>> 5854e5ad
+disable_nopanic = []