//! # Channel Factory
//!
//! This module contains logic for creating and managing channels.

use super::extended_to_standard_job;
use crate::{
    common_properties::StandardChannel,
    job_creator::{self, JobsCreators},
    parsers::Mining,
    utils::{GroupId, Id, Mutex},
    Error,
};

use mining_sv2::{
    ExtendedExtranonce, NewExtendedMiningJob, NewMiningJob, OpenExtendedMiningChannelSuccess,
    OpenMiningChannelError, OpenStandardMiningChannelSuccess, SetCustomMiningJob,
    SetCustomMiningJobSuccess, SetExtranoncePrefix, SetNewPrevHash, SubmitSharesError,
    SubmitSharesExtended, SubmitSharesStandard, Target,
};

use hex::DisplayHex;
use nohash_hasher::BuildNoHashHasher;
use std::{
    collections::{HashMap, HashSet},
    convert::TryInto,
    sync::Arc,
};
use template_distribution_sv2::{NewTemplate, SetNewPrevHash as SetNewPrevHashFromTp};

use tracing::{debug, error, info, trace, warn};

use stratum_common::bitcoin::{
    block::{Header, Version},
    hash_types,
    hashes::sha256d::Hash,
    CompactTarget, TxOut,
};

/// A stripped type of `SetCustomMiningJob` without the (`channel_id, `request_id` and `token`)
/// fields
#[derive(Debug)]
pub struct PartialSetCustomMiningJob {
    pub version: u32,
    pub prev_hash: binary_sv2::U256<'static>,
    pub min_ntime: u32,
    pub nbits: u32,
    pub coinbase_tx_version: u32,
    pub coinbase_prefix: binary_sv2::B0255<'static>,
    pub coinbase_tx_input_n_sequence: u32,
    pub coinbase_tx_value_remaining: u64,
    pub coinbase_tx_outputs: binary_sv2::B064K<'static>,
    pub coinbase_tx_locktime: u32,
    pub merkle_path: binary_sv2::Seq0255<'static, binary_sv2::U256<'static>>,
    pub extranonce_size: u16,
    pub future_job: bool,
}

/// Represents the action that needs to be done when a new share is received.
#[derive(Debug, Clone)]
pub enum OnNewShare {
    /// Used when the received is malformed, is for an inexistent channel or do not meet downstream
    /// target.
    SendErrorDownstream(SubmitSharesError<'static>),
    /// Used when an extended channel in a proxy receive a share, and the share meet upstream
    /// target, in this case a new share must be sent upstream. Also an optional template id is
    /// returned, when a job declarator want to send a valid share upstream could use the
    /// template for get the up job id.
    SendSubmitShareUpstream((Share, Option<u64>)),
    /// Used when a group channel in a proxy receive a share that is not malformed and is for a
    /// valid channel in that case we relay the same exact share upstream with a new request id.
    RelaySubmitShareUpstream,
    /// Indicate that the share meet bitcoin target, when there is an upstream the we should send
    /// the share upstream, whenever possible we should also notify the TP about it.
    /// When a pool negotiate a job with downstream we do not have the template_id so we set it to
    /// None
    /// (share, template id, coinbase,complete extranonce)
    ShareMeetBitcoinTarget((Share, Option<u64>, Vec<u8>, Vec<u8>)),
    /// Indicate that the share meet downstream target, in the case we could send a success
    /// response downstream.
    ShareMeetDownstreamTarget,
}

impl OnNewShare {
    /// Converts standard share into extended share
    pub fn into_extended(&mut self, extranonce: Vec<u8>, up_id: u32) {
        match self {
            OnNewShare::SendErrorDownstream(_) => (),
            OnNewShare::SendSubmitShareUpstream((share, template_id)) => match share {
                Share::Extended(_) => (),
                Share::Standard((share, _)) => {
                    let share = SubmitSharesExtended {
                        channel_id: up_id,
                        sequence_number: share.sequence_number,
                        job_id: share.job_id,
                        nonce: share.nonce,
                        ntime: share.ntime,
                        version: share.version,
                        extranonce: extranonce.try_into().unwrap(),
                    };
                    *self = Self::SendSubmitShareUpstream((Share::Extended(share), *template_id));
                }
            },
            OnNewShare::RelaySubmitShareUpstream => (),
            OnNewShare::ShareMeetBitcoinTarget((share, t_id, coinbase, ext)) => match share {
                Share::Extended(_) => (),
                Share::Standard((share, _)) => {
                    let share = SubmitSharesExtended {
                        channel_id: up_id,
                        sequence_number: share.sequence_number,
                        job_id: share.job_id,
                        nonce: share.nonce,
                        ntime: share.ntime,
                        version: share.version,
                        extranonce: extranonce.try_into().unwrap(),
                    };
                    *self = Self::ShareMeetBitcoinTarget((
                        Share::Extended(share),
                        *t_id,
                        coinbase.clone(),
                        ext.to_vec(),
                    ));
                }
            },
            OnNewShare::ShareMeetDownstreamTarget => todo!(),
        }
    }
}

/// A share can be either extended or standard
#[derive(Clone, Debug)]
pub enum Share {
    Extended(SubmitSharesExtended<'static>),
    // share, group id
    Standard((SubmitSharesStandard, u32)),
}

/// Helper type used before a `SetNewPrevHash` has a channel_id
#[derive(Clone, Debug)]
pub struct StagedPhash {
    job_id: u32,
    prev_hash: binary_sv2::U256<'static>,
    min_ntime: u32,
    nbits: u32,
}

impl StagedPhash {
    /// Converts a Staged PrevHash into a SetNewPrevHash message
    pub fn into_set_p_hash(
        &self,
        channel_id: u32,
        new_job_id: Option<u32>,
    ) -> SetNewPrevHash<'static> {
        SetNewPrevHash {
            channel_id,
            job_id: new_job_id.unwrap_or(self.job_id),
            prev_hash: self.prev_hash.clone(),
            min_ntime: self.min_ntime,
            nbits: self.nbits,
        }
    }
}

impl Share {
    /// Get share sequence number
    pub fn get_sequence_number(&self) -> u32 {
        match self {
            Share::Extended(s) => s.sequence_number,
            Share::Standard(s) => s.0.sequence_number,
        }
    }

    /// Get share channel id
    pub fn get_channel_id(&self) -> u32 {
        match self {
            Share::Extended(s) => s.channel_id,
            Share::Standard(s) => s.0.channel_id,
        }
    }

    /// Get share timestamp
    pub fn get_n_time(&self) -> u32 {
        match self {
            Share::Extended(s) => s.ntime,
            Share::Standard(s) => s.0.ntime,
        }
    }

    /// Get share nonce
    pub fn get_nonce(&self) -> u32 {
        match self {
            Share::Extended(s) => s.nonce,
            Share::Standard(s) => s.0.nonce,
        }
    }

    /// Get share job id
    pub fn get_job_id(&self) -> u32 {
        match self {
            Share::Extended(s) => s.job_id,
            Share::Standard(s) => s.0.job_id,
        }
    }

    /// Get share version
    pub fn get_version(&self) -> u32 {
        match self {
            Share::Extended(s) => s.version,
            Share::Standard(s) => s.0.version,
        }
    }
}

#[derive(Debug)]
/// Basic logic shared between all the channel factories
struct ChannelFactory {
    ids: Arc<Mutex<GroupId>>,
    standard_channels_for_non_hom_downstreams:
        HashMap<u64, StandardChannel, BuildNoHashHasher<u64>>,
    standard_channels_for_hom_downstreams: HashMap<u32, StandardChannel, BuildNoHashHasher<u32>>,
    extended_channels:
        HashMap<u32, OpenExtendedMiningChannelSuccess<'static>, BuildNoHashHasher<u32>>,
    extranonces: ExtendedExtranonce,
    share_per_min: f32,
    // (NewExtendedMiningJob,group ids that already received the future job)
    future_jobs: Vec<(NewExtendedMiningJob<'static>, Vec<u32>)>,
    // (SetNewPrevHash,group ids that already received the set prev_hash)
    last_prev_hash: Option<(StagedPhash, Vec<u32>)>,
    last_prev_hash_: Option<hash_types::BlockHash>,
    // (NewExtendedMiningJob,group ids that already received the job)
    last_valid_jobs: [Option<(NewExtendedMiningJob<'static>, Vec<u32>)>; 3],
    // Index of the last valid job for channel_id ++ job_id
    id_to_job: HashMap<u32, u8, BuildNoHashHasher<u64>>,
    // Used to understand which is the last added element in last_valid_jobs
    added_elements: usize,
    kind: ExtendedChannelKind,
    job_ids: Id,
    channel_to_group_id: HashMap<u32, u32, BuildNoHashHasher<u32>>,
    future_templates: HashMap<u32, NewTemplate<'static>, BuildNoHashHasher<u32>>,
}

impl ChannelFactory {
    // TODO channels in groups channel must be handled in a different way
    // get the group_id construct group_id ++ channel_id and remove it
    // this will be done in a future PR since no one is using them
    fn close_channel(&mut self, channel_id: u32) {
        self.standard_channels_for_hom_downstreams
            .remove(&channel_id);
        self.extended_channels.remove(&channel_id);
    }
}

impl ChannelFactory {
    fn add_valid_job(&mut self, job: NewExtendedMiningJob<'static>, group_ids: Vec<u32>) {
        match self.last_valid_jobs {
            [None, None, None] => {
                self.id_to_job.insert(job.job_id, 0);
                self.last_valid_jobs[0] = Some((job, group_ids));
                self.added_elements = 1;
            }
            [Some(_), None, None] => {
                self.id_to_job.insert(job.job_id, 1);
                self.last_valid_jobs[1] = Some((job, group_ids));
                self.added_elements = 2;
            }
            [Some(_), Some(_), None] => {
                self.id_to_job.insert(job.job_id, 2);
                self.last_valid_jobs[2] = Some((job, group_ids));
                self.added_elements = 3;
            }
            [Some(_), Some(_), Some(_)] => {
                let to_remove = self.added_elements % 3;
                self.id_to_job.retain(|_, v| *v != to_remove as u8);
                self.id_to_job.insert(job.job_id, to_remove as u8);
                self.last_valid_jobs[to_remove] = Some((job, group_ids));
                self.added_elements += 1;
            }
            _ => panic!("Internal error: invalid last_valid_jobs state"),
        }
    }
    fn get_valid_job(&self, job_id: u32) -> Option<&(NewExtendedMiningJob<'static>, Vec<u32>)> {
        let index = self.id_to_job.get(&job_id)?;
        self.last_valid_jobs[*index as usize].as_ref()
    }
    fn get_last_valid_job(&self) -> Option<&(NewExtendedMiningJob<'static>, Vec<u32>)> {
        let index = self.get_last_valid_job_index()?;
        self.last_valid_jobs[index as usize].as_ref()
    }
    fn get_mut_last_valid_job(&mut self) -> Option<&mut (NewExtendedMiningJob<'static>, Vec<u32>)> {
        let index = self.get_last_valid_job_index()?;
        self.last_valid_jobs[index as usize].as_mut()
    }
    fn get_last_valid_job_index(&self) -> Option<u8> {
        match self.last_valid_jobs {
            [None, None, None] => None,
            [Some(_), None, None] => Some(0),
            [Some(_), Some(_), None] => Some(1),
            [Some(_), Some(_), Some(_)] => Some(2),
            _ => panic!("Internal error: invalid last_valid_jobs state"),
        }
    }
    fn clear_valid_jobs(&mut self) {
        self.last_valid_jobs = [None, None, None];
        self.id_to_job.clear();
        self.added_elements = 0;
    }
}

impl ChannelFactory {
    pub fn add_standard_channel(
        &mut self,
        request_id: u32,
        downstream_hash_rate: f32,
        is_header_only: bool,
        id: u32,
        additional_coinbase_script_data: Option<&[u8]>,
    ) -> Result<Vec<Mining>, Error> {
        match is_header_only {
            true => self.new_standard_channel_for_hom_downstream(
                request_id,
                downstream_hash_rate,
                id,
                additional_coinbase_script_data,
            ),
            false => self.new_standard_channel_for_non_hom_downstream(
                request_id,
                downstream_hash_rate,
                id,
                additional_coinbase_script_data,
            ),
        }
    }

    /// Called when a `OpenExtendedMiningChannel` message is received.
    /// Here we save the downstream's target (based on hashrate) and the
    /// channel's extranonce details before returning the relevant SV2 mining messages
    /// to be sent downstream. For the mining messages, we will first return an
    /// `OpenExtendedMiningChannelSuccess` if the channel is successfully opened. Then we add
    /// the `NewExtendedMiningJob` and `SetNewPrevHash` messages if the relevant data is
    /// available. If the channel opening fails, we return `OpenExtendedMiningChannelError`.
    pub fn new_extended_channel(
        &mut self,
        request_id: u32,
        hash_rate: f32,
        min_extranonce_size: u16,
        additional_coinbase_script_data: Option<&[u8]>,
    ) -> Result<(Vec<Mining<'static>>, Option<u32>), Error> {
        let extended_channels_group = 0;
        let max_extranonce_size = self.extranonces.get_range2_len() as u16;
        if min_extranonce_size <= max_extranonce_size {
            // SECURITY is very unlikely to finish the ids btw this unwrap could be used by an
            // attacker that want to disrupt the service maybe we should have a method
            // to reuse ids that are no longer connected?
            let channel_id = self
                .ids
                .safe_lock(|ids| ids.new_channel_id(extended_channels_group))
                .unwrap();
            self.channel_to_group_id.insert(channel_id, 0);
            let target = match crate::utils::hash_rate_to_target(
                hash_rate.into(),
                self.share_per_min.into(),
            ) {
                Ok(target) => target,
                Err(e) => {
                    error!(
                        "Impossible to get target: {:?}. Request id: {:?}",
                        e, request_id
                    );
                    return Err(e);
                }
            };
            let extranonce = self
                .extranonces
                .next_extended(max_extranonce_size as usize)
                .unwrap();
            let extranonce_with_stripped_data = extranonce
                .into_prefix(self.extranonces.get_prefix_len(), &[])
                .unwrap();
            let success_with_stirpped_extranonce_add_data = OpenExtendedMiningChannelSuccess {
                request_id,
                channel_id,
                target: target.clone(),
                extranonce_size: max_extranonce_size,
                extranonce_prefix: extranonce_with_stripped_data,
            };
            self.extended_channels
                .insert(channel_id, success_with_stirpped_extranonce_add_data);
            let extranonce_prefix = extranonce
                .into_prefix(
                    self.extranonces.get_prefix_len(),
                    additional_coinbase_script_data.unwrap_or(&[]),
                )
                .unwrap();
            let success = OpenExtendedMiningChannelSuccess {
                request_id,
                channel_id,
                target,
                extranonce_size: max_extranonce_size,
                extranonce_prefix,
            };
            let mut result = vec![Mining::OpenExtendedMiningChannelSuccess(success)];
            if let Some((job, _)) = &self.get_last_valid_job() {
                let mut job = job.clone();
                job.set_future();
                let j_id = job.job_id;
                result.push(Mining::NewExtendedMiningJob(job));
                if let Some((new_prev_hash, _)) = &self.last_prev_hash {
                    let mut new_prev_hash = new_prev_hash.into_set_p_hash(channel_id, None);
                    new_prev_hash.job_id = j_id;
                    result.push(Mining::SetNewPrevHash(new_prev_hash.clone()))
                };
            } else if let Some((new_prev_hash, _)) = &self.last_prev_hash {
                let new_prev_hash = new_prev_hash.into_set_p_hash(channel_id, None);
                result.push(Mining::SetNewPrevHash(new_prev_hash.clone()))
            };
            for (job, _) in &self.future_jobs {
                result.push(Mining::NewExtendedMiningJob(job.clone()))
            }
            Ok((result, Some(channel_id)))
        } else {
            Ok((
                vec![Mining::OpenMiningChannelError(
                    OpenMiningChannelError::unsupported_extranonce_size(request_id),
                )],
                None,
            ))
        }
    }

    /// Called when we want to replicate a channel already opened by another actor.
    /// It is used only in the jd client from the template provider module to mock a pool.
    /// Anything else should open channel with the new_extended_channel function
    pub fn replicate_upstream_extended_channel_only_jd(
        &mut self,
        target: binary_sv2::U256<'static>,
        extranonce: mining_sv2::Extranonce,
        channel_id: u32,
        extranonce_size: u16,
    ) -> Option<()> {
        self.channel_to_group_id.insert(channel_id, 0);
        let extranonce_prefix = extranonce.into();
        let success = OpenExtendedMiningChannelSuccess {
            request_id: 0,
            channel_id,
            target,
            extranonce_size,
            extranonce_prefix,
        };
        self.extended_channels.insert(channel_id, success.clone());
        Some(())
    }
    /// Called when an `OpenStandardChannel` message is received for a header only mining channel.
    /// Here we save the downstream's target (based on hashrate) and and the
    /// channel's extranonce details before returning the relevant SV2 mining messages
    /// to be sent downstream.
    fn new_standard_channel_for_hom_downstream(
        &mut self,
        request_id: u32,
        downstream_hash_rate: f32,
        id: u32,
        additional_coinbase_script_data: Option<&[u8]>,
    ) -> Result<Vec<Mining>, Error> {
        let hom_group_id = 0;
        let mut result = vec![];
        let channel_id = id;
        let target = match crate::utils::hash_rate_to_target(
            downstream_hash_rate.into(),
            self.share_per_min.into(),
        ) {
            Ok(target) => target,
            Err(e) => {
                error!(
                    "Impossible to get target: {:?}. Request id: {:?}",
                    e, request_id
                );
                return Err(e);
            }
        };
        let extranonce = self
            .extranonces
            .next_standard()
            .ok_or(Error::ExtranonceSpaceEnded)?;
        let standard_channel = StandardChannel {
            channel_id,
            group_id: hom_group_id,
            target: target.clone().into(),
            extranonce: extranonce.clone(),
        };
        self.standard_channels_for_hom_downstreams
            .insert(channel_id, standard_channel);

        let extranonce: Vec<u8> = match additional_coinbase_script_data {
            Some(data) => {
                let mut data = data.to_vec();
                data.extend_from_slice(extranonce.as_ref());
                data
            }
            None => extranonce.into(),
        };

        // First message to be sent is OpenStandardMiningChannelSuccess
        result.push(Mining::OpenStandardMiningChannelSuccess(
            OpenStandardMiningChannelSuccess {
                request_id: request_id.into(),
                channel_id,
                target,
                extranonce_prefix: extranonce.try_into().expect("Internal error: On initialization we make sure that extranonce + coinbase script additional data are not > then 32 bytes"),
                group_channel_id: hom_group_id,
            },
        ));
        self.prepare_standard_jobs_and_p_hash(
            &mut result,
            channel_id,
            additional_coinbase_script_data,
        )?;
        self.channel_to_group_id.insert(channel_id, hom_group_id);
        Ok(result)
    }

    /// This function is called when downstream have a group channel
    /// should not all standard channel's be non HOM??
    fn new_standard_channel_for_non_hom_downstream(
        &mut self,
        request_id: u32,
        downstream_hash_rate: f32,
        group_id: u32,
        additional_coinbase_script_data: Option<&[u8]>,
    ) -> Result<Vec<Mining>, Error> {
        let mut result = vec![];
        let channel_id = self
            .ids
            .safe_lock(|ids| ids.new_channel_id(group_id))
            .unwrap();
        let complete_id = GroupId::into_complete_id(group_id, channel_id);
        let target = match crate::utils::hash_rate_to_target(
            downstream_hash_rate.into(),
            self.share_per_min.into(),
        ) {
            Ok(target_) => target_,
            Err(e) => {
                info!(
                    "Impossible to get target: {:?}. Request id: {:?}",
                    e, request_id
                );
                return Err(e);
            }
        };
        let extranonce = self
            .extranonces
            .next_standard()
            .ok_or(Error::ExtranonceSpaceEnded)?;
        let standard_channel = StandardChannel {
            channel_id,
            group_id,
            target: target.clone().into(),
            extranonce: extranonce.clone(),
        };
        self.standard_channels_for_non_hom_downstreams
            .insert(complete_id, standard_channel);

        let extranonce: Vec<u8> = match additional_coinbase_script_data {
            Some(data) => {
                let mut data = data.to_vec();
                data.extend_from_slice(extranonce.as_ref());
                data
            }
            None => extranonce.into(),
        };
        // First message to be sent is OpenStandardMiningChannelSuccess
        result.push(Mining::OpenStandardMiningChannelSuccess(
            OpenStandardMiningChannelSuccess {
                request_id: request_id.into(),
                channel_id,
                target,
                extranonce_prefix: extranonce.try_into().expect(""),
                group_channel_id: group_id,
            },
        ));
        self.prepare_jobs_and_p_hash(&mut result, complete_id);
        self.channel_to_group_id.insert(channel_id, group_id);
        Ok(result)
    }

    // When a hom downstream opens a channel, we use this function to prepare all the standard jobs
    // (future and not) that we need to be sent downstream
    fn prepare_standard_jobs_and_p_hash(
        &mut self,
        result: &mut Vec<Mining>,
        channel_id: u32,
        additional_coinbase_script_data: Option<&[u8]>,
    ) -> Result<(), Error> {
        // Safe cause the function is private and we always add the channel before calling this
        // funtion
        let standard_channel = self
            .standard_channels_for_hom_downstreams
            .get(&channel_id)
            .unwrap();
        // OPTIMIZATION this could be memoized somewhere cause is very likely that we will receive a
        // lot od OpenStandardMiningChannel requests consecutively
        let job_id = self.job_ids.next();
        let future_jobs: Option<Vec<NewMiningJob<'static>>> = self
            .future_jobs
            .iter()
            .map(|j| {
                extended_to_standard_job(
                    &j.0,
                    standard_channel.extranonce.as_ref(),
                    standard_channel.channel_id,
                    Some(job_id),
                    additional_coinbase_script_data,
                )
            })
            .collect();

        let id = self.job_ids.next();
        // OPTIMIZATION the extranonce is cloned so many time but maybe is avoidable?
        let last_valid_job = match self.get_last_valid_job() {
            Some((j, _)) => Some(
                extended_to_standard_job(
                    j,
                    standard_channel.extranonce.as_ref(),
                    standard_channel.channel_id,
                    Some(id),
                    additional_coinbase_script_data,
                )
                .ok_or(Error::ImpossibleToCalculateMerkleRoot)?,
            ),
            None => None,
        };

        // This is the same thing of just check if there is a prev hash add it to result. If there
        // is last_job add it to result and add each future job to result.
        // But using the pattern match is more clear how each option is handled
        match (
            &self.last_prev_hash,
            last_valid_job,
            self.future_jobs.is_empty(),
        ) {
            // If we do not have anything just do nothing
            (None, None, true) => Ok(()),
            // If we have only future jobs we need to send them all after the
            // SetupConnectionSuccess message
            (None, None, false) => {
                // Safe unwrap cause we check that self.future_jobs is not empty
                let mut future_jobs = future_jobs.unwrap();
                while let Some(job) = future_jobs.pop() {
                    result.push(Mining::NewMiningJob(job));
                }
                Ok(())
            }
            // If we have just a prev hash we need to send it after the SetupConnectionSuccess
            // message
            (Some((prev_h, _)), None, true) => {
                let prev_h = prev_h.into_set_p_hash(channel_id, None);
                result.push(Mining::SetNewPrevHash(prev_h.clone()));
                Ok(())
            }
            // If we have a prev hash and a last valid job we need to send new mining job before the
            // prev hash
            (Some((prev_h, _)), Some(mut job), true) => {
                let prev_h = prev_h.into_set_p_hash(channel_id, Some(job.job_id));

                // set future_job to true
                job.set_future();

                result.push(Mining::NewMiningJob(job));
                result.push(Mining::SetNewPrevHash(prev_h.clone()));
                Ok(())
            }
            // If we have everything we need, send the future jobs and the the prev hash
            (Some((prev_h, _)), Some(mut job), false) => {
                let prev_h = prev_h.into_set_p_hash(channel_id, Some(job.job_id));

                job.set_future();

                result.push(Mining::NewMiningJob(job));
                result.push(Mining::SetNewPrevHash(prev_h.clone()));

                // Safe unwrap cause we check that self.future_jobs is not empty
                let mut future_jobs = future_jobs.unwrap();

                while let Some(job) = future_jobs.pop() {
                    result.push(Mining::NewMiningJob(job));
                }
                Ok(())
            }
            // This can not happen because we can not have a valid job without a prev hash
            (None, Some(_), true) => unreachable!(),
            // This can not happen because we can not have a valid job without a prev hash
            (None, Some(_), false) => unreachable!(),
            // This can not happen because as soon as a prev hash is received we flush the future
            // jobs
            (Some(_), None, false) => unreachable!(),
        }
    }

    // When a new non HOM downstream opens a channel, we use this function to prepare all the
    // extended jobs (future and non) and the prev hash that we need to send downstream
    fn prepare_jobs_and_p_hash(&mut self, result: &mut Vec<Mining>, complete_id: u64) {
        // If group is 0 it means that we are preparing jobs and p hash for a non HOM downstream
        // that want to open a new extended channel in that case we want to use the channel id
        // TODO verify that this is true also for the case where the channel factory is in a proxy
        // and not in a pool.
        let group_id = match GroupId::into_group_id(complete_id) {
            0 => GroupId::into_channel_id(complete_id),
            a => a,
        };
        // This is the same thing of just check if there is a prev hash add it to result if there
        // is last_job add it to result and add each future job to result.
        // But using the pattern match is more clear how each option is handled
        let last_prev_hash = self.last_prev_hash.clone();
        let is_empty = self.future_jobs.is_empty();
        match (last_prev_hash, self.get_mut_last_valid_job(), is_empty) {
            // If we do not have anything just do nothing
            (None, None, true) => (),
            // If we have only future jobs we need to send them all after the
            // SetupConnectionSuccess message
            (None, None, false) => {
                for (job, group_id_job_sent) in &mut self.future_jobs {
                    if !group_id_job_sent.contains(&group_id) {
                        let mut job = job.clone();
                        job.channel_id = group_id;
                        group_id_job_sent.push(group_id);
                        result.push(Mining::NewExtendedMiningJob(job));
                    }
                }
            }
            // If we have just a prev hash we need to send it after the SetupConnectionSuccess
            // message
            (Some((prev_h, mut group_id_p_hash_sent)), None, true) => {
                if !group_id_p_hash_sent.contains(&group_id) {
                    let prev_h = prev_h.into_set_p_hash(group_id, None);
                    group_id_p_hash_sent.push(group_id);
                    result.push(Mining::SetNewPrevHash(prev_h.clone()));
                }
                self.last_prev_hash = Some((prev_h, group_id_p_hash_sent));
            }
            // If we have a prev hash and a last valid job we need to send before the prev hash and
            // the the valid job
            (Some((prev_h, mut group_id_p_hash_sent)), Some((job, group_id_job_sent)), true) => {
                if !group_id_p_hash_sent.contains(&group_id) {
                    let prev_h = prev_h.into_set_p_hash(group_id, Some(job.job_id));
                    group_id_p_hash_sent.push(group_id);
                    result.push(Mining::SetNewPrevHash(prev_h));
                }
                if !group_id_job_sent.contains(&group_id) {
                    let mut job = job.clone();
                    job.channel_id = group_id;
                    group_id_job_sent.push(group_id);
                    result.push(Mining::NewExtendedMiningJob(job));
                }
                self.last_prev_hash = Some((prev_h, group_id_p_hash_sent));
            }
            // If we have everything we need, send before the prev hash and then all the jobs
            (Some((prev_h, mut group_id_p_hash_sent)), Some((job, group_id_job_sent)), false) => {
                if !group_id_p_hash_sent.contains(&group_id) {
                    let prev_h = prev_h.into_set_p_hash(group_id, Some(job.job_id));
                    group_id_p_hash_sent.push(group_id);
                    result.push(Mining::SetNewPrevHash(prev_h));
                }

                if !group_id_job_sent.contains(&group_id) {
                    let mut job = job.clone();
                    job.channel_id = group_id;
                    group_id_job_sent.push(group_id);
                    result.push(Mining::NewExtendedMiningJob(job));
                }

                for (job, group_id_future_j_sent) in &mut self.future_jobs {
                    if !group_id_future_j_sent.contains(&group_id) {
                        let mut job = job.clone();
                        job.channel_id = group_id;
                        group_id_future_j_sent.push(group_id);
                        result.push(Mining::NewExtendedMiningJob(job));
                    }
                }
                self.last_prev_hash = Some((prev_h, group_id_p_hash_sent));
            }
            // This can not happen because we can not have a valid job without a prev hash
            (None, Some(_), true) => unreachable!(),
            // This can not happen because we can not have a valid job without a prev hash
            (None, Some(_), false) => unreachable!(),
            // This can not happen because as soon as a prev hash is received we flush the future
            // jobs
            (Some(_), None, false) => unreachable!(),
        }
    }

    /// Called when a new prev hash is received. If the respective job is available in the future
    /// job queue, we move the future job into the valid job slot and store the prev hash as the
    /// current prev hash to be referenced.
    fn on_new_prev_hash(&mut self, m: StagedPhash) -> Result<(), Error> {
        self.clear_valid_jobs();
        while let Some(mut job) = self.future_jobs.pop() {
            if job.0.job_id == m.job_id {
                let now = std::time::SystemTime::now()
                    .duration_since(std::time::UNIX_EPOCH)
                    .unwrap()
                    .as_secs() as u32;
                job.0.set_no_future(now);
                self.add_valid_job(job.0, job.1);
                break;
            }
        }
        self.future_jobs = vec![];
        self.last_prev_hash_ = Some(crate::utils::u256_to_block_hash(m.prev_hash.clone()));
        let mut ids = vec![];
        for complete_id in self.standard_channels_for_non_hom_downstreams.keys() {
            let group_id = GroupId::into_group_id(*complete_id);
            if !ids.contains(&group_id) {
                ids.push(group_id)
            }
        }
        self.last_prev_hash = Some((m, ids));
        Ok(())
    }

    /// Called when a `NewExtendedMiningJob` arrives. If the job is future, we add it to the future
    /// queue. If the job is not future, we pair it with a the most recent prev hash
    fn on_new_extended_mining_job(
        &mut self,
        m: NewExtendedMiningJob<'static>,
        additional_coinbase_script_data: Option<&[u8]>,
    ) -> Result<HashMap<u32, Mining<'static>, BuildNoHashHasher<u32>>, Error> {
        match (m.is_future(), &self.last_prev_hash) {
            (true, _) => {
                let mut result = HashMap::with_hasher(BuildNoHashHasher::default());
                self.prepare_jobs_for_downstream_on_new_extended(
                    &mut result,
                    &m,
                    additional_coinbase_script_data,
                )?;
                let mut ids = vec![];
                for complete_id in self.standard_channels_for_non_hom_downstreams.keys() {
                    let group_id = GroupId::into_group_id(*complete_id);
                    if !ids.contains(&group_id) {
                        ids.push(group_id)
                    }
                }
                self.future_jobs.push((m, ids));
                Ok(result)
            }
            (false, Some(_)) => {
                let mut result = HashMap::with_hasher(BuildNoHashHasher::default());
                self.prepare_jobs_for_downstream_on_new_extended(
                    &mut result,
                    &m,
                    additional_coinbase_script_data,
                )?;
                // If job is not future it must always be paired with the last received prev hash
                let mut ids = vec![];
                for complete_id in self.standard_channels_for_non_hom_downstreams.keys() {
                    let group_id = GroupId::into_group_id(*complete_id);
                    if !ids.contains(&group_id) {
                        ids.push(group_id)
                    }
                }
                self.add_valid_job(m, ids);
                if let Some((_p_hash, _)) = &self.last_prev_hash {
                    Ok(result)
                } else {
                    Err(Error::JobIsNotFutureButPrevHashNotPresent)
                }
            }
            // This should not happen when a non future job is received we always need to have a
            // prev hash
            (false, None) => Err(Error::JobIsNotFutureButPrevHashNotPresent),
        }
    }

    // When a new extended job is received we use this function to prepare the jobs to be sent
    // downstream (standard for hom and this job for non hom)
    fn prepare_jobs_for_downstream_on_new_extended(
        &mut self,
        result: &mut HashMap<u32, Mining, BuildNoHashHasher<u32>>,
        m: &NewExtendedMiningJob<'static>,
        additional_coinbase_script_data: Option<&[u8]>,
    ) -> Result<(), Error> {
        for (id, channel) in &self.standard_channels_for_hom_downstreams {
            let job_id = self.job_ids.next();
            let mut standard_job = extended_to_standard_job(
                m,
                channel.extranonce.as_ref(),
                *id,
                Some(job_id),
                // We dont' care about what we have in the additional data since downstream do not
                // have to handle extranonces in that case, whatever is ok.
                additional_coinbase_script_data,
            )
            .unwrap();
            standard_job.channel_id = *id;
            let standard_job = Mining::NewMiningJob(standard_job);
            result.insert(*id, standard_job);
        }
        for id in self.standard_channels_for_non_hom_downstreams.keys() {
            let group_id = GroupId::into_group_id(*id);
            let mut extended = m.clone();
            extended.channel_id = group_id;
            let extended_job = Mining::NewExtendedMiningJob(extended);
            result.insert(group_id, extended_job);
        }
        for id in self.extended_channels.keys() {
            let mut extended = m.clone();
            extended.channel_id = *id;
            let extended_job = Mining::NewExtendedMiningJob(extended);
            result.insert(*id, extended_job);
        }
        Ok(())
    }

    // If there is job creator, bitcoin_target is retrieved from there. If not, it is set to 0.
    // If there is a job creator we pass the correct template id. If not, we pass `None`
    // allow comparison chain because clippy wants to make job management assertion into a match
    // clause
    #[allow(clippy::comparison_chain)]
    #[allow(clippy::too_many_arguments)]
    fn check_target<TxHash: std::convert::AsRef<[u8]>>(
        &mut self,
        mut m: Share,
        bitcoin_target: Target,
        template_id: Option<u64>,
        up_id: u32,
        merkle_path: Vec<TxHash>,
        coinbase_tx_prefix: &[u8],
        coinbase_tx_suffix: &[u8],
        prev_blockhash: hash_types::BlockHash,
        bits: u32,
        additional_coinbase_script_data: Option<&[u8]>,
    ) -> Result<OnNewShare, Error> {
        debug!("Checking target for share {:?}", m);
        let upstream_target = match &self.kind {
            ExtendedChannelKind::Pool => Target::new(0, 0),
            ExtendedChannelKind::Proxy {
                upstream_target, ..
            }
            | ExtendedChannelKind::ProxyJd {
                upstream_target, ..
            } => upstream_target.clone(),
        };

        let (downstream_target, extranonce) = self.get_channel_specific_mining_info(&m)?;
        let extranonce_1_len = self.extranonces.get_range0_len();
        let extranonce_2 = extranonce[extranonce_1_len..].to_vec();
        match &mut m {
            Share::Extended(extended_share) => {
                extended_share.extranonce = extranonce_2.try_into()?;
            }
            Share::Standard(_) => (),
        };
        trace!(
            "On checking target coinbase prefix is: {:?}",
            coinbase_tx_prefix
        );
        trace!(
            "On checking target coinbase suffix is: {:?}",
            coinbase_tx_suffix
        );
        // Safe unwrap a sha256 can always be converted into [u8;32]
        let merkle_root: [u8; 32] = crate::utils::merkle_root_from_path(
            coinbase_tx_prefix,
            coinbase_tx_suffix,
            &extranonce[..],
            &merkle_path[..],
            additional_coinbase_script_data.unwrap_or(&[]),
        )
        .ok_or(Error::InvalidCoinbase)?
        .try_into()
        .unwrap();
        let version = match &m {
            Share::Extended(share) => share.version as i32,
            Share::Standard(share) => share.0.version as i32,
        };

        let header = Header {
            version: Version::from_consensus(version),
            prev_blockhash,
            merkle_root: (*Hash::from_bytes_ref(&merkle_root)).into(),
            time: m.get_n_time(),
            bits: CompactTarget::from_consensus(bits),
            nonce: m.get_nonce(),
        };

        trace!("On checking target header is: {:?}", header);
        let hash_ = header.block_hash();
        let hash: [u8; 32] = *hash_.to_raw_hash().as_ref();

        if tracing::level_enabled!(tracing::Level::DEBUG)
            || tracing::level_enabled!(tracing::Level::TRACE)
        {
            let bitcoin_target_log: binary_sv2::U256 = bitcoin_target.clone().into();
            let mut bitcoin_target_log = bitcoin_target_log.to_vec();
            bitcoin_target_log.reverse();
            debug!("Bitcoin target : {:?}", bitcoin_target_log.as_hex());
            let upstream_target: binary_sv2::U256 = upstream_target.clone().into();
            let mut upstream_target = upstream_target.to_vec();
            upstream_target.reverse();
            debug!("Upstream target: {:?}", upstream_target.to_vec().as_hex());
            let mut hash = hash;
            hash.reverse();
            debug!("Hash           : {:?}", hash.to_vec().as_hex());
        }
        let hash: Target = hash.into();

        if hash <= bitcoin_target {
            let mut print_hash: [u8; 32] = *hash_.to_raw_hash().as_ref();
            print_hash.reverse();

            info!(
                "Share hash meet bitcoin target: {:?}",
                print_hash.to_vec().as_hex()
            );

            let coinbase = [coinbase_tx_prefix, &extranonce[..], coinbase_tx_suffix]
                .concat()
                .to_vec();
            match self.kind {
                ExtendedChannelKind::Proxy { .. } | ExtendedChannelKind::ProxyJd { .. } => {
                    let upstream_extranonce_space = self.extranonces.get_range0_len();
                    let extranonce_ = extranonce[upstream_extranonce_space..].to_vec();
                    let mut res = OnNewShare::ShareMeetBitcoinTarget((
                        m,
                        template_id,
                        coinbase,
                        extranonce.to_vec(),
                    ));
                    res.into_extended(extranonce_, up_id);
                    Ok(res)
                }
                ExtendedChannelKind::Pool => Ok(OnNewShare::ShareMeetBitcoinTarget((
                    m,
                    template_id,
                    coinbase,
                    extranonce.to_vec(),
                ))),
            }
        } else if hash <= upstream_target {
            match self.kind {
                ExtendedChannelKind::Proxy { .. } | ExtendedChannelKind::ProxyJd { .. } => {
                    let upstream_extranonce_space = self.extranonces.get_range0_len();
                    let extranonce = extranonce[upstream_extranonce_space..].to_vec();
                    let mut res = OnNewShare::SendSubmitShareUpstream((m, template_id));
                    res.into_extended(extranonce, up_id);
                    Ok(res)
                }
                ExtendedChannelKind::Pool => {
                    Ok(OnNewShare::SendSubmitShareUpstream((m, template_id)))
                }
            }
        } else if hash <= downstream_target {
            Ok(OnNewShare::ShareMeetDownstreamTarget)
        } else {
            error!("Share does not meet any target: {:?}", m);
            let error = SubmitSharesError {
                channel_id: m.get_channel_id(),
                sequence_number: m.get_sequence_number(),
                // Infallible unwrap we already know the len of the error code (is a
                // static string)
                error_code: SubmitSharesError::difficulty_too_low_error_code()
                    .to_string()
                    .try_into()
                    .unwrap(),
            };
            Ok(OnNewShare::SendErrorDownstream(error))
        }
    }

    /// Returns the downstream target and extranonce for the channel
    fn get_channel_specific_mining_info(
        &self,
        m: &Share,
    ) -> Result<(mining_sv2::Target, Vec<u8>), Error> {
        match m {
            Share::Extended(share) => {
                let channel = self
                    .extended_channels
                    .get(&m.get_channel_id())
                    .ok_or(Error::ShareDoNotMatchAnyChannel)?;
                let extranonce_prefix = channel.extranonce_prefix.to_vec();
                let dowstream_target = channel.target.clone().into();
                let extranonce = [&extranonce_prefix[..], &share.extranonce.to_vec()[..]]
                    .concat()
                    .to_vec();
                if extranonce.len() != self.extranonces.get_len() {
                    error!(
                        "Extranonce is not of the right len expected {} actual {}",
                        self.extranonces.get_len(),
                        extranonce.len()
                    );
                    return Err(Error::InvalidCoinbase);
                }
                Ok((dowstream_target, extranonce))
            }
            Share::Standard((share, group_id)) => match &self.kind {
                ExtendedChannelKind::Pool => {
                    let complete_id = GroupId::into_complete_id(*group_id, share.channel_id);
                    let mut channel = self
                        .standard_channels_for_non_hom_downstreams
                        .get(&complete_id);
                    if channel.is_none() {
                        channel = self
                            .standard_channels_for_hom_downstreams
                            .get(&share.channel_id);
                    };
                    Ok((
                        channel
                            .ok_or(Error::ShareDoNotMatchAnyChannel)?
                            .target
                            .clone(),
                        channel
                            .ok_or(Error::ShareDoNotMatchAnyChannel)?
                            .extranonce
                            .clone()
                            .to_vec(),
                    ))
                }
                ExtendedChannelKind::Proxy { .. } | ExtendedChannelKind::ProxyJd { .. } => {
                    let complete_id = GroupId::into_complete_id(*group_id, share.channel_id);
                    let mut channel = self
                        .standard_channels_for_non_hom_downstreams
                        .get(&complete_id);
                    if channel.is_none() {
                        channel = self
                            .standard_channels_for_hom_downstreams
                            .get(&share.channel_id);
                    };
                    Ok((
                        channel
                            .ok_or(Error::ShareDoNotMatchAnyChannel)?
                            .target
                            .clone(),
                        channel
                            .ok_or(Error::ShareDoNotMatchAnyChannel)?
                            .extranonce
                            .clone()
                            .to_vec(),
                    ))
                }
            },
        }
    }
    /// Updates the downstream target for the given channel_id
    fn update_target_for_channel(&mut self, channel_id: u32, new_target: Target) -> Option<bool> {
        let channel = self.extended_channels.get_mut(&channel_id)?;
        channel.target = new_target.into();
        Some(true)
    }
}

/// Used by a pool to in order to manage all downstream channel. It adds job creation capabilities
/// to ChannelFactory.
#[derive(Debug)]
pub struct PoolChannelFactory {
    inner: ChannelFactory,
    job_creator: JobsCreators,
    pool_coinbase_outputs: Vec<TxOut>,
<<<<<<< HEAD
    // Per channel additional data that the pool may want to include in the coinbase input script
    // as first part of the extranonce. This can be used to put things like the pool signature
    // or commitments. It is per channel since the pool may want to include different
    // commitment data based on downstream hash rate.
    // channel_if -> (additional_coinbase_script_data, old_additional_coinbase_script_data)
    #[allow(clippy::type_complexity)]
    channel_to_additional_coinbase_script_data:
        HashMap<u32, (Vec<u8>, Option<Vec<u8>>), BuildNoHashHasher<u32>>,
    // Additional data that the pool may want to include in the coinbase input script as first part
    // of the extranonce. This can be used to put things like the pool signature.
    additional_coinbase_script_data: Vec<u8>,
    // channel_id ++ job_id
    job_ids_using_old_add_data: HashSet<u32, BuildNoHashHasher<u32>>,
    // extedned_channel_id -> SetCustomMiningJob
=======
    additional_coinbase_script_data: Vec<u8>,
    // extended_channel_id -> SetCustomMiningJob
>>>>>>> 5854e5ad
    negotiated_jobs: HashMap<u32, SetCustomMiningJob<'static>, BuildNoHashHasher<u32>>,
}

impl PoolChannelFactory {
    /// constructor
    pub fn new(
        ids: Arc<Mutex<GroupId>>,
        extranonces: ExtendedExtranonce,
        job_creator: JobsCreators,
        share_per_min: f32,
        kind: ExtendedChannelKind,
        pool_coinbase_outputs: Vec<TxOut>,
        additional_coinbase_script_data: Vec<u8>,
<<<<<<< HEAD
    ) -> Result<Self, Error> {
        if additional_coinbase_script_data.len() + extranonces.get_len() > 32 {
            error!("Additional coinbase script data is too big");
            return Err(Error::AdditionalCoinbaseScriptDataTooBig);
        }
=======
    ) -> Self {
>>>>>>> 5854e5ad
        let inner = ChannelFactory {
            ids,
            standard_channels_for_non_hom_downstreams: HashMap::with_hasher(
                BuildNoHashHasher::default(),
            ),
            standard_channels_for_hom_downstreams: HashMap::with_hasher(
                BuildNoHashHasher::default(),
            ),
            extended_channels: HashMap::with_hasher(BuildNoHashHasher::default()),
            extranonces,
            share_per_min,
            future_jobs: Vec::new(),
            last_prev_hash: None,
            last_prev_hash_: None,
            last_valid_jobs: [None, None, None],
            id_to_job: HashMap::with_hasher(BuildNoHashHasher::default()),
            added_elements: 0,
            kind,
            job_ids: Id::new(),
            channel_to_group_id: HashMap::with_hasher(BuildNoHashHasher::default()),
            future_templates: HashMap::with_hasher(BuildNoHashHasher::default()),
        };

        Ok(Self {
            inner,
            job_creator,
            pool_coinbase_outputs,
<<<<<<< HEAD
            channel_to_additional_coinbase_script_data: HashMap::with_hasher(
                BuildNoHashHasher::default(),
            ),
            additional_coinbase_script_data,
            job_ids_using_old_add_data: HashSet::with_hasher(BuildNoHashHasher::default()),
=======
            additional_coinbase_script_data,
>>>>>>> 5854e5ad
            negotiated_jobs: HashMap::with_hasher(BuildNoHashHasher::default()),
        })
    }

    /// Calls [`ChannelFactory::add_standard_channel`]
    pub fn add_standard_channel(
        &mut self,
        request_id: u32,
        downstream_hash_rate: f32,
        is_header_only: bool,
        id: u32,
    ) -> Result<Vec<Mining>, Error> {
        self.channel_to_additional_coinbase_script_data
            .insert(id, (self.additional_coinbase_script_data.clone(), None));
        self.inner.add_standard_channel(
            request_id,
            downstream_hash_rate,
            is_header_only,
            id,
            Some(&self.additional_coinbase_script_data),
        )
    }

    /// Calls [`ChannelFactory::new_extended_channel`]
    pub fn new_extended_channel(
        &mut self,
        request_id: u32,
        hash_rate: f32,
        min_extranonce_size: u16,
    ) -> Result<Vec<Mining<'static>>, Error> {
        match self.inner.new_extended_channel(
            request_id,
            hash_rate,
            min_extranonce_size,
            Some(&self.additional_coinbase_script_data),
        ) {
            // Channel is opened
            Ok((res, Some(channel_id))) => {
                self.channel_to_additional_coinbase_script_data.insert(
                    channel_id,
                    (self.additional_coinbase_script_data.clone(), None),
                );
                Ok(res)
            }
            // Channel is not opened and we can return an error downtream
            Ok((res, None)) => Ok(res),
            // Channel is not opened and we can not return an error downtream
            Err(e) => Err(e),
        }
    }

    /// Called when we want to replicate a channel already opened by another actor.
    /// is used only in the jd client from the template provider module to mock a pool.
    /// Anything else should open channel with the new_extended_channel function
    pub fn replicate_upstream_extended_channel_only_jd(
        &mut self,
        target: binary_sv2::U256<'static>,
        extranonce: mining_sv2::Extranonce,
        channel_id: u32,
        extranonce_size: u16,
    ) -> Option<()> {
        // This initialise a PoolChannelFactory for a JDC that can not have
        // additional_coinbase_script_data as it is set only by the pool.
        assert!(self.additional_coinbase_script_data.is_empty());
        self.channel_to_additional_coinbase_script_data.insert(
            channel_id,
            (self.additional_coinbase_script_data.clone(), None),
        );
        self.inner.replicate_upstream_extended_channel_only_jd(
            target,
            extranonce,
            channel_id,
            extranonce_size,
        )
    }

    /// Called only when a new prev hash is received by a Template Provider. It matches the
    /// message with a `job_id` and calls [`ChannelFactory::on_new_prev_hash`]
    /// it return the job_id
    pub fn on_new_prev_hash_from_tp(
        &mut self,
        m: &SetNewPrevHashFromTp<'static>,
    ) -> Result<u32, Error> {
        let job_id = self.job_creator.on_new_prev_hash(m).unwrap_or(0);
        let new_prev_hash = StagedPhash {
            job_id,
            prev_hash: m.prev_hash.clone(),
            min_ntime: m.header_timestamp,
            nbits: m.n_bits,
        };
        self.inner.on_new_prev_hash(new_prev_hash)?;
        Ok(job_id)
    }

    /// Called only when a new template is received by a Template Provider
    pub fn on_new_template(
        &mut self,
        m: &mut NewTemplate<'static>,
    ) -> Result<HashMap<u32, Mining<'static>, BuildNoHashHasher<u32>>, Error> {
        let new_job = self.job_creator.on_new_template(
            m,
            true,
            self.pool_coinbase_outputs.clone(),
<<<<<<< HEAD
            self.additional_coinbase_script_data.len() as u8,
=======
            self.additional_coinbase_script_data.clone(),
>>>>>>> 5854e5ad
        )?;
        self.inner.on_new_extended_mining_job(
            new_job,
            // Here we can use the data that we used to initialize this channel factory. Since this
            // value it will be used only to create standard jobs for HOM downstreams.
            Some(&self.additional_coinbase_script_data),
        )
    }

    /// Called when a `SubmitSharesStandard` message is received from the downstream. We check the
    /// shares against the channel's respective target and return `OnNewShare` to let us know if
    /// and where the shares should be relayed
    pub fn on_submit_shares_standard(
        &mut self,
        m: SubmitSharesStandard,
    ) -> Result<OnNewShare, Error> {
        let additional_coinbase_script_data =
            self.get_additional_coinbase_script_data(m.channel_id, m.job_id);
        match self.inner.channel_to_group_id.get(&m.channel_id) {
            Some(g_id) => {
                let referenced_job = self
                    .inner
                    .get_valid_job(m.job_id)
                    .cloned()
                    .ok_or(Error::ShareDoNotMatchAnyJob)?
                    .0;
                let merkle_path = referenced_job.merkle_path.to_vec();
                let template_id = self
                    .job_creator
                    .get_template_id_from_job(referenced_job.job_id)
                    .ok_or(Error::NoTemplateForId)?;
                let target = self.job_creator.last_target();
                let prev_blockhash = self
                    .inner
                    .last_prev_hash_
                    .ok_or(Error::ShareDoNotMatchAnyJob)?;
                let bits = self
                    .inner
                    .last_prev_hash
                    .as_ref()
                    .ok_or(Error::ShareDoNotMatchAnyJob)?
                    .0
                    .nbits;
                self.inner.check_target(
                    Share::Standard((m, *g_id)),
                    target,
                    Some(template_id),
                    0,
                    merkle_path,
                    referenced_job.coinbase_tx_prefix.as_ref(),
                    referenced_job.coinbase_tx_suffix.as_ref(),
                    prev_blockhash,
                    bits,
                    Some(&additional_coinbase_script_data),
                )
            }
            None => {
                let err = SubmitSharesError {
                    channel_id: m.channel_id,
                    sequence_number: m.sequence_number,
                    error_code: SubmitSharesError::invalid_channel_error_code()
                        .to_string()
                        .try_into()
                        .unwrap(),
                };
                Ok(OnNewShare::SendErrorDownstream(err))
            }
        }
    }

    /// Called when a `SubmitSharesExtended` message is received from the downstream. We check the
    /// shares against the channel's respective target and return `OnNewShare` to let us know if
    /// and where the shares should be relayed
    pub fn on_submit_shares_extended(
        &mut self,
        m: SubmitSharesExtended,
    ) -> Result<OnNewShare, Error> {
        let target = self.job_creator.last_target();
        let additional_coinbase_script_data =
            self.get_additional_coinbase_script_data(m.channel_id, m.job_id);
        // When downstream set a custom mining job we add the job to the negotiated job
        // hashmap, with the extended channel id as a key. Whenever the pool receive a share must
        // first check if the channel have a negotiated job if so we can not retrieve the template
        // via the job creator but we create a new one from the set custom job.
        if self.negotiated_jobs.contains_key(&m.channel_id) {
            let referenced_job = self.negotiated_jobs.get(&m.channel_id).unwrap();
            let merkle_path = referenced_job.merkle_path.to_vec();
<<<<<<< HEAD
            let extended_job = job_creator::extended_job_from_custom_job(
                referenced_job,
                additional_coinbase_script_data.len() as u8,
                self.inner.extranonces.get_len() as u8,
=======
            let additional_coinbase_script_data = self.additional_coinbase_script_data.clone();
            let extended_job = job_creator::extended_job_from_custom_job(
                referenced_job,
                additional_coinbase_script_data,
                32,
>>>>>>> 5854e5ad
            )
            .unwrap();
            let prev_blockhash = crate::utils::u256_to_block_hash(referenced_job.prev_hash.clone());
            let bits = referenced_job.nbits;
            match self.inner.check_target(
                Share::Extended(m.clone().into_static()),
                target,
                None,
                0,
                merkle_path,
                extended_job.coinbase_tx_prefix.as_ref(),
                extended_job.coinbase_tx_suffix.as_ref(),
                prev_blockhash,
                bits,
                Some(&additional_coinbase_script_data),
            ) {
                // Since this is a share for a custom job and there is no way to know if the share
                // do not met target cause pool sent a new extranonce prefix and the miner is still
                // using the old one we check also against the old one since we don't want to fail
                // in that case.
                Ok(OnNewShare::SendErrorDownstream(m_)) => {
                    match self.get_old_additional_coinbase_script_data(m.channel_id) {
                        Some(additional_coinbase_script_data) => {
                            let target = self.job_creator.last_target();
                            let referenced_job = self.negotiated_jobs.get(&m.channel_id).unwrap();
                            let merkle_path = referenced_job.merkle_path.to_vec();
                            let extended_job = job_creator::extended_job_from_custom_job(
                                referenced_job,
                                additional_coinbase_script_data.len() as u8,
                                self.inner.extranonces.get_len() as u8,
                            )
                            .unwrap();
                            self.inner.check_target(
                                Share::Extended(m.into_static()),
                                target,
                                None,
                                0,
                                merkle_path,
                                extended_job.coinbase_tx_prefix.as_ref(),
                                extended_job.coinbase_tx_suffix.as_ref(),
                                prev_blockhash,
                                bits,
                                Some(&additional_coinbase_script_data),
                            )
                        }
                        None => Ok(OnNewShare::SendErrorDownstream(m_)),
                    }
                }
                Ok(res) => Ok(res),
                Err(err) => Err(err),
            }
        } else {
            let referenced_job = self
                .inner
                .get_valid_job(m.job_id)
                .cloned()
                .ok_or(Error::ShareDoNotMatchAnyJob)?
                .0;
            let merkle_path = referenced_job.merkle_path.to_vec();
            let template_id = self
                .job_creator
                .get_template_id_from_job(referenced_job.job_id)
                .ok_or(Error::NoTemplateForId)?;
            let prev_blockhash = self
                .inner
                .last_prev_hash_
                .ok_or(Error::ShareDoNotMatchAnyJob)?;
            let bits = self
                .inner
                .last_prev_hash
                .as_ref()
                .ok_or(Error::ShareDoNotMatchAnyJob)?
                .0
                .nbits;
            self.inner.check_target(
                Share::Extended(m.into_static()),
                target,
                Some(template_id),
                0,
                merkle_path,
                referenced_job.coinbase_tx_prefix.as_ref(),
                referenced_job.coinbase_tx_suffix.as_ref(),
                prev_blockhash,
                bits,
                Some(&additional_coinbase_script_data),
            )
        }
    }

    /// Utility function to return a new group id
    pub fn new_group_id(&mut self) -> u32 {
        let new_id = self.inner.ids.safe_lock(|ids| ids.new_group_id()).unwrap();
        new_id
    }

    /// Utility function to return a new standard channel id
    pub fn new_standard_id_for_hom(&mut self) -> u32 {
        let hom_group_id = 0;
        let new_id = self
            .inner
            .ids
            .safe_lock(|ids| ids.new_channel_id(hom_group_id))
            .unwrap();
        new_id
    }

    /// Returns the full extranonce, extranonce1 (static for channel) + extranonce2 (miner nonce
    /// space)
    pub fn extranonce_from_downstream_extranonce(
        &self,
        ext: mining_sv2::Extranonce,
    ) -> Option<mining_sv2::Extranonce> {
        self.inner
            .extranonces
            .extranonce_from_downstream_extranonce(ext)
    }

    /// Called when a new custom mining job arrives
    pub fn on_new_set_custom_mining_job(
        &mut self,
        set_custom_mining_job: SetCustomMiningJob<'static>,
    ) -> SetCustomMiningJobSuccess {
        if self.check_set_custom_mining_job(&set_custom_mining_job) {
            self.negotiated_jobs.insert(
                set_custom_mining_job.channel_id,
                set_custom_mining_job.clone(),
            );
            SetCustomMiningJobSuccess {
                channel_id: set_custom_mining_job.channel_id,
                request_id: set_custom_mining_job.request_id,
                job_id: self.inner.job_ids.next(),
            }
        } else {
            todo!()
        }
    }

    fn check_set_custom_mining_job(
        &self,
        _set_custom_mining_job: &SetCustomMiningJob<'static>,
    ) -> bool {
        true
    }

    /// Get extended channel ids
    pub fn get_extended_channels_ids(&self) -> Vec<u32> {
        self.inner.extended_channels.keys().copied().collect()
    }

    /// Update coinbase outputs
    pub fn update_pool_outputs(&mut self, outs: Vec<TxOut>) {
        self.pool_coinbase_outputs = outs;
    }

    /// Calls [`ChannelFactory::update_target_for_channel`]
    /// Set a particular downstream channel target.
    pub fn update_target_for_channel(
        &mut self,
        channel_id: u32,
        new_target: Target,
    ) -> Option<bool> {
        self.inner.update_target_for_channel(channel_id, new_target)
    }

    /// Set the target for this channel. This is the upstream target.
    pub fn set_target(&mut self, new_target: &mut Target) {
        self.inner.kind.set_target(new_target);
    }

    // TODO ret can not be larger then 32 bytes maybe use the stack for it?
    #[inline(always)]
    fn get_additional_coinbase_script_data(&self, channel_id: u32, job_id: u32) -> Vec<u8> {
        debug_assert!({
            let have_old = self.job_ids_using_old_add_data.contains(&job_id);
            let not_have_old = self
                .channel_to_additional_coinbase_script_data
                .get(&channel_id)
                .unwrap()
                .1
                .is_some();
            if have_old {
                !not_have_old
            } else {
                true
            }
        });
        match self
            .channel_to_additional_coinbase_script_data
            .get(&channel_id)
        {
            Some((add_data, None)) => add_data.clone(),
            Some((add_data, Some(old_data))) => {
                if self.job_ids_using_old_add_data.contains(&job_id) {
                    old_data.clone()
                } else {
                    add_data.clone()
                }
            }
            None => panic!("Internal error: channel not initialized can not get additional data"),
        }
    }

    // TODO ret can not be larger then 32 bytes maybe use the stack for it?
    #[inline(always)]
    fn get_old_additional_coinbase_script_data(&self, channel_id: u32) -> Option<Vec<u8>> {
        self.channel_to_additional_coinbase_script_data
            .get(&channel_id)?
            .1
            .clone()
    }

    /// This set a new additional coinbase script data for a particular channel. Think to keep in
    /// mind before using this function:
    /// 1. Standard hom channels are not affected by the change
    /// 2. The new additional data MUST have the exact same len as the additonal data used to
    ///    initialize the channle factory with PoolChannelFactory::new
    /// 3. For job provided by the pool, all the non future sent before the new additional data will
    ///    have the old additional data. All the future jobs and the non future jobs sent after the
    ///    new additional data will have the new additional data
    /// 4. Custom jobs will be checked against the new additional data, if the check fail we check
    ///    against the old additional data if also this check fail we return SubmitShareError
    pub fn change_additional_coinbase_script_data(
        &mut self,
        new_data: Vec<u8>,
        channel_id: u32,
    ) -> Result<Mining, Error> {
        if self.additional_coinbase_script_data.len() == new_data.len() {
            let mut ids_for_old_data = HashSet::with_hasher(BuildNoHashHasher::default());
            for id in self.inner.id_to_job.keys() {
                ids_for_old_data.insert(*id);
            }
            self.job_ids_using_old_add_data = ids_for_old_data;
            match self
                .channel_to_additional_coinbase_script_data
                .get_mut(&channel_id)
            {
                Some(data) => {
                    data.1 = Some(data.0.clone());
                    data.0 = new_data.clone();
                    let res = SetExtranoncePrefix {
                        channel_id,
                        extranonce_prefix: new_data.try_into().expect(""),
                    };
                    Ok(Mining::SetExtranoncePrefix(res))
                }
                None => Err(Error::NotFoundChannelId),
            }
        } else {
            Err(Error::NewAdditionalCoinbaseDataLenDoNotMatch)
        }
    }

    pub fn close_channel(&mut self, channel_id: u32) {
        self.channel_to_additional_coinbase_script_data
            .retain(|k, _| k != &channel_id);
        self.inner.close_channel(channel_id);
    }
}

/// Used by proxies that want to open extended channels with upstream. If the proxy has job
/// declaration capabilities, we set the job creator and the coinbase outs.
#[derive(Debug)]
pub struct ProxyExtendedChannelFactory {
    inner: ChannelFactory,
    job_creator: Option<JobsCreators>,
    pool_coinbase_outputs: Option<Vec<TxOut>>,
<<<<<<< HEAD
=======
    additional_coinbase_script_data: Vec<u8>,
>>>>>>> 5854e5ad
    // Id assigned to the extended channel by upstream
    extended_channel_id: u32,
}

impl ProxyExtendedChannelFactory {
    /// Constructor
    #[allow(clippy::too_many_arguments)]
    pub fn new(
        ids: Arc<Mutex<GroupId>>,
        extranonces: ExtendedExtranonce,
        job_creator: Option<JobsCreators>,
        share_per_min: f32,
        kind: ExtendedChannelKind,
        pool_coinbase_outputs: Option<Vec<TxOut>>,
<<<<<<< HEAD
=======
        additional_coinbase_script_data: Vec<u8>,
>>>>>>> 5854e5ad
        extended_channel_id: u32,
    ) -> Self {
        match &kind {
            ExtendedChannelKind::Proxy { .. } => {
                if job_creator.is_some() {
                    panic!("Channel factory of kind Proxy can not be initialized with a JobCreators");
                };
            },
            ExtendedChannelKind::ProxyJd { .. } => {
                if job_creator.is_none() {
                    panic!("Channel factory of kind ProxyJd must be initialized with a JobCreators");
                };
            }
            ExtendedChannelKind::Pool => panic!("Try to construct an ProxyExtendedChannelFactory with pool kind, kind must be Proxy or ProxyJd"),
        };
        let inner = ChannelFactory {
            ids,
            standard_channels_for_non_hom_downstreams: HashMap::with_hasher(
                BuildNoHashHasher::default(),
            ),
            standard_channels_for_hom_downstreams: HashMap::with_hasher(
                BuildNoHashHasher::default(),
            ),
            extended_channels: HashMap::with_hasher(BuildNoHashHasher::default()),
            extranonces,
            share_per_min,
            future_jobs: Vec::new(),
            last_prev_hash: None,
            last_prev_hash_: None,
            last_valid_jobs: [None, None, None],
            id_to_job: HashMap::with_hasher(BuildNoHashHasher::default()),
            added_elements: 0,
            kind,
            job_ids: Id::new(),
            channel_to_group_id: HashMap::with_hasher(BuildNoHashHasher::default()),
            future_templates: HashMap::with_hasher(BuildNoHashHasher::default()),
        };
        ProxyExtendedChannelFactory {
            inner,
            job_creator,
            pool_coinbase_outputs,
<<<<<<< HEAD
=======
            additional_coinbase_script_data,
>>>>>>> 5854e5ad
            extended_channel_id,
        }
    }

    /// Calls [`ChannelFactory::add_standard_channel`]
    pub fn add_standard_channel(
        &mut self,
        request_id: u32,
        downstream_hash_rate: f32,
        id_header_only: bool,
        id: u32,
    ) -> Result<Vec<Mining>, Error> {
        self.inner
            .add_standard_channel(request_id, downstream_hash_rate, id_header_only, id, None)
    }

    /// Calls [`ChannelFactory::new_extended_channel`]
    pub fn new_extended_channel(
        &mut self,
        request_id: u32,
        hash_rate: f32,
        min_extranonce_size: u16,
    ) -> Result<Vec<Mining>, Error> {
        self.inner
            .new_extended_channel(request_id, hash_rate, min_extranonce_size, None)
            .map(|x| x.0)
    }

    /// Called only when a new prev hash is received by a Template Provider when job declaration is
    /// used. It matches the message with a `job_id`, creates a new custom job, and calls
    /// [`ChannelFactory::on_new_prev_hash`]
    pub fn on_new_prev_hash_from_tp(
        &mut self,
        m: &SetNewPrevHashFromTp<'static>,
    ) -> Result<Option<(PartialSetCustomMiningJob, u32)>, Error> {
        if let Some(job_creator) = self.job_creator.as_mut() {
            let job_id = job_creator.on_new_prev_hash(m).unwrap_or(0);
            let new_prev_hash = StagedPhash {
                job_id,
                prev_hash: m.prev_hash.clone(),
                min_ntime: m.header_timestamp,
                nbits: m.n_bits,
            };
            let mut custom_job = None;
            if let Some(template) = self.inner.future_templates.get(&job_id) {
                custom_job = Some((
                    PartialSetCustomMiningJob {
                        version: template.version,
                        prev_hash: new_prev_hash.prev_hash.clone(),
                        min_ntime: new_prev_hash.min_ntime,
                        nbits: new_prev_hash.nbits,
                        coinbase_tx_version: template.coinbase_tx_version,
                        coinbase_prefix: template.coinbase_prefix.clone(),
                        coinbase_tx_input_n_sequence: template.coinbase_tx_input_sequence,
                        coinbase_tx_value_remaining: template.coinbase_tx_value_remaining,
                        coinbase_tx_outputs: template.coinbase_tx_outputs.clone(),
                        coinbase_tx_locktime: template.coinbase_tx_locktime,
                        merkle_path: template.merkle_path.clone(),
                        extranonce_size: self.inner.extranonces.get_len() as u16,
                        future_job: template.future_template,
                    },
                    job_id,
                ));
            }
            self.inner.future_templates = HashMap::with_hasher(BuildNoHashHasher::default());
            self.inner.on_new_prev_hash(new_prev_hash)?;
            Ok(custom_job)
        } else {
            panic!("A channel factory without job creator do not have declaration capabilities")
        }
    }

    /// Called only when a new template is received by a Template Provider when job declaration is
    /// used. It creates a new custom job and calls
    /// [`ChannelFactory::on_new_extended_mining_job`]
    #[allow(clippy::type_complexity)]
    pub fn on_new_template(
        &mut self,
        m: &mut NewTemplate<'static>,
    ) -> Result<
        (
            // downstream job_id -> downstream message (newextjob or newjob)
            HashMap<u32, Mining<'static>, BuildNoHashHasher<u32>>,
            // PartialSetCustomMiningJob to send to the pool
            Option<PartialSetCustomMiningJob>,
            // job_id registered in the channel, the one that SetNewPrevHash refer to (upstsream
            // job id)
            u32,
        ),
        Error,
    > {
        if let (Some(job_creator), Some(pool_coinbase_outputs)) = (
            self.job_creator.as_mut(),
            self.pool_coinbase_outputs.as_mut(),
        ) {
<<<<<<< HEAD
            let new_job = job_creator.on_new_template(m, true, pool_coinbase_outputs.clone(), 0)?;
=======
            let new_job = job_creator.on_new_template(
                m,
                true,
                pool_coinbase_outputs.clone(),
                self.additional_coinbase_script_data.clone(),
            )?;
>>>>>>> 5854e5ad
            let id = new_job.job_id;
            if !new_job.is_future() && self.inner.last_prev_hash.is_some() {
                let prev_hash = self.last_prev_hash().unwrap();
                let min_ntime = self.last_min_ntime().unwrap();
                let nbits = self.last_nbits().unwrap();
                let extranonce_size = self.extranonce_size() as u16;
                let custom_mining_job = PartialSetCustomMiningJob {
                    version: m.version,
                    prev_hash,
                    min_ntime,
                    nbits,
                    coinbase_tx_version: m.coinbase_tx_version,
                    coinbase_prefix: m.coinbase_prefix.clone(),
                    coinbase_tx_input_n_sequence: m.coinbase_tx_input_sequence,
                    coinbase_tx_value_remaining: m.coinbase_tx_value_remaining,
                    coinbase_tx_outputs: m.coinbase_tx_outputs.clone(),
                    coinbase_tx_locktime: m.coinbase_tx_locktime,
                    merkle_path: m.merkle_path.clone(),
                    extranonce_size,
                    future_job: m.future_template,
                };
                return Ok((
                    self.inner.on_new_extended_mining_job(new_job, None)?,
                    Some(custom_mining_job),
                    id,
                ));
            } else if new_job.is_future() {
                self.inner
                    .future_templates
                    .insert(new_job.job_id, m.clone());
            }
            Ok((
                self.inner.on_new_extended_mining_job(new_job, None)?,
                None,
                id,
            ))
        } else {
            panic!("Either channel factory has no job creator or pool_coinbase_outputs are not yet set")
        }
    }

    /// Called when a `SubmitSharesStandard` message is received from the downstream. We check the
    /// shares against the channel's respective target and return `OnNewShare` to let us know if
    /// and where the shares should be relayed
    pub fn on_submit_shares_extended(
        &mut self,
        m: SubmitSharesExtended<'static>,
    ) -> Result<OnNewShare, Error> {
        let merkle_path = self
            .inner
            .get_valid_job(m.job_id)
            .as_ref()
            .ok_or(Error::ShareDoNotMatchAnyJob)?
            .0
            .merkle_path
            .to_vec();

        let referenced_job = self
            .inner
            .get_valid_job(m.job_id)
            .cloned()
            .ok_or(Error::ShareDoNotMatchAnyJob)?
            .0;

        if referenced_job.job_id != m.job_id {
            let error = SubmitSharesError {
                channel_id: m.channel_id,
                sequence_number: m.sequence_number,
                // Infallible unwrap we already know the len of the error code (is a
                // static string)
                error_code: SubmitSharesError::invalid_job_id_error_code()
                    .to_string()
                    .try_into()
                    .unwrap(),
            };
            return Ok(OnNewShare::SendErrorDownstream(error));
        }

        if let Some(job_creator) = self.job_creator.as_mut() {
            let template_id = job_creator
                .get_template_id_from_job(referenced_job.job_id)
                .ok_or(Error::NoTemplateForId)?;
            let bitcoin_target = job_creator.last_target();
            let prev_blockhash = self
                .inner
                .last_prev_hash_
                .ok_or(Error::ShareDoNotMatchAnyJob)?;
            let bits = self
                .inner
                .last_prev_hash
                .as_ref()
                .ok_or(Error::ShareDoNotMatchAnyJob)?
                .0
                .nbits;
            self.inner.check_target(
                Share::Extended(m),
                bitcoin_target,
                Some(template_id),
                self.extended_channel_id,
                merkle_path,
                referenced_job.coinbase_tx_prefix.as_ref(),
                referenced_job.coinbase_tx_suffix.as_ref(),
                prev_blockhash,
                bits,
                None,
            )
        } else {
            let bitcoin_target = [0; 32];
            // if there is not job_creator is not proxy duty to check if target is below or above
            // bitcoin target so we set bitcoin_target = 0.
            let prev_blockhash = self
                .inner
                .last_prev_hash_
                .ok_or(Error::ShareDoNotMatchAnyJob)?;
            let bits = self
                .inner
                .last_prev_hash
                .as_ref()
                .ok_or(Error::ShareDoNotMatchAnyJob)?
                .0
                .nbits;
            self.inner.check_target(
                Share::Extended(m),
                bitcoin_target.into(),
                None,
                self.extended_channel_id,
                merkle_path,
                referenced_job.coinbase_tx_prefix.as_ref(),
                referenced_job.coinbase_tx_suffix.as_ref(),
                prev_blockhash,
                bits,
                None,
            )
        }
    }

    /// Called when a `SubmitSharesStandard` message is received from the Downstream. We check the
    /// shares against the channel's respective target and return `OnNewShare` to let us know if
    /// and where the shares should be relayed
    pub fn on_submit_shares_standard(
        &mut self,
        m: SubmitSharesStandard,
    ) -> Result<OnNewShare, Error> {
        let merkle_path = self
            .inner
            .get_valid_job(m.job_id)
            .as_ref()
            .ok_or(Error::ShareDoNotMatchAnyJob)?
            .0
            .merkle_path
            .to_vec();
        let referenced_job = self
            .inner
            .get_valid_job(m.job_id)
            .cloned()
            .ok_or(Error::ShareDoNotMatchAnyJob)?
            .0;
        match self.inner.channel_to_group_id.get(&m.channel_id) {
            Some(g_id) => {
                if let Some(job_creator) = self.job_creator.as_mut() {
                    let template_id = job_creator
                        .get_template_id_from_job(
                            self.inner
                                .get_valid_job(m.job_id)
                                .as_ref()
                                .unwrap()
                                .0
                                .job_id,
                        )
                        .ok_or(Error::NoTemplateForId)?;
                    let bitcoin_target = job_creator.last_target();
                    let prev_blockhash = self
                        .inner
                        .last_prev_hash_
                        .ok_or(Error::ShareDoNotMatchAnyJob)?;
                    let bits = self
                        .inner
                        .last_prev_hash
                        .as_ref()
                        .ok_or(Error::ShareDoNotMatchAnyJob)?
                        .0
                        .nbits;
                    self.inner.check_target(
                        Share::Standard((m, *g_id)),
                        bitcoin_target,
                        Some(template_id),
                        self.extended_channel_id,
                        merkle_path,
                        referenced_job.coinbase_tx_prefix.as_ref(),
                        referenced_job.coinbase_tx_suffix.as_ref(),
                        prev_blockhash,
                        bits,
                        None,
                    )
                } else {
                    let bitcoin_target = [0; 32];
                    let prev_blockhash = self
                        .inner
                        .last_prev_hash_
                        .ok_or(Error::ShareDoNotMatchAnyJob)?;
                    let bits = self
                        .inner
                        .last_prev_hash
                        .as_ref()
                        .ok_or(Error::ShareDoNotMatchAnyJob)?
                        .0
                        .nbits;
                    // if there is not job_creator is not proxy duty to check if target is below or
                    // above bitcoin target so we set bitcoin_target = 0.
                    self.inner.check_target(
                        Share::Standard((m, *g_id)),
                        bitcoin_target.into(),
                        None,
                        self.extended_channel_id,
                        merkle_path,
                        referenced_job.coinbase_tx_prefix.as_ref(),
                        referenced_job.coinbase_tx_suffix.as_ref(),
                        prev_blockhash,
                        bits,
                        None,
                    )
                }
            }
            None => {
                let err = SubmitSharesError {
                    channel_id: m.channel_id,
                    sequence_number: m.sequence_number,
                    error_code: SubmitSharesError::invalid_channel_error_code()
                        .to_string()
                        .try_into()
                        .unwrap(),
                };
                Ok(OnNewShare::SendErrorDownstream(err))
            }
        }
    }

    /// Calls [`ChannelFactory::on_new_prev_hash`]
    pub fn on_new_prev_hash(&mut self, m: SetNewPrevHash<'static>) -> Result<(), Error> {
        self.inner.on_new_prev_hash(StagedPhash {
            job_id: m.job_id,
            prev_hash: m.prev_hash.clone().into_static(),
            min_ntime: m.min_ntime,
            nbits: m.nbits,
        })
    }

    /// Calls [`ChannelFactory::on_new_extended_mining_job`]
    pub fn on_new_extended_mining_job(
        &mut self,
        m: NewExtendedMiningJob<'static>,
    ) -> Result<HashMap<u32, Mining<'static>, BuildNoHashHasher<u32>>, Error> {
        self.inner.on_new_extended_mining_job(m, None)
    }

    /// Set new target
    pub fn set_target(&mut self, new_target: &mut Target) {
        self.inner.kind.set_target(new_target);
    }

    /// Get last valid job version
    pub fn last_valid_job_version(&self) -> Option<u32> {
        self.inner
            .get_last_valid_job()
            .as_ref()
            .map(|j| j.0.version)
    }

    /// Returns the full extranonce, extranonce1 (static for channel) + extranonce2 (miner nonce
    /// space)
    pub fn extranonce_from_downstream_extranonce(
        &self,
        ext: mining_sv2::Extranonce,
    ) -> Option<mining_sv2::Extranonce> {
        self.inner
            .extranonces
            .extranonce_from_downstream_extranonce(ext)
    }

    /// Returns the most recent prev hash
    pub fn last_prev_hash(&self) -> Option<binary_sv2::U256<'static>> {
        self.inner
            .last_prev_hash
            .as_ref()
            .map(|f| f.0.prev_hash.clone())
    }

    /// Get last min ntime
    pub fn last_min_ntime(&self) -> Option<u32> {
        self.inner.last_prev_hash.as_ref().map(|f| f.0.min_ntime)
    }

    /// Get last nbits
    pub fn last_nbits(&self) -> Option<u32> {
        self.inner.last_prev_hash.as_ref().map(|f| f.0.nbits)
    }

    /// Get extranonce_size
    pub fn extranonce_size(&self) -> usize {
        self.inner.extranonces.get_len()
    }

    /// Get extranonce_2 size
    pub fn channel_extranonce2_size(&self) -> usize {
        self.inner.extranonces.get_len() - self.inner.extranonces.get_range0_len()
    }

    // Only used when the proxy is using Job Declaration
    /// Updates pool outputs
    pub fn update_pool_outputs(&mut self, outs: Vec<TxOut>) {
        self.pool_coinbase_outputs = Some(outs);
    }

    /// Get this channel id
    pub fn get_this_channel_id(&self) -> u32 {
        self.extended_channel_id
    }

    /// Returns the extranonce1 len of the upstream. For a proxy, this would
    /// be the extranonce_prefix len
    pub fn get_upstream_extranonce1_len(&self) -> usize {
        self.inner.extranonces.get_range0_len()
    }

    /// Calls [`ChannelFactory::update_target_for_channel`]
    pub fn update_target_for_channel(
        &mut self,
        channel_id: u32,
        new_target: Target,
    ) -> Option<bool> {
        self.inner.update_target_for_channel(channel_id, new_target)
    }

    pub fn get_extranonce_len(&self) -> usize {
        self.inner.extranonces.get_len()
    }
}

/// Used by proxies for tracking upstream targets.
#[derive(Debug, Clone)]
pub enum ExtendedChannelKind {
    Proxy { upstream_target: Target },
    ProxyJd { upstream_target: Target },
    Pool,
}
impl ExtendedChannelKind {
    /// Set target
    pub fn set_target(&mut self, new_target: &mut Target) {
        match self {
            ExtendedChannelKind::Proxy { upstream_target }
            | ExtendedChannelKind::ProxyJd { upstream_target } => {
                std::mem::swap(upstream_target, new_target)
            }
            ExtendedChannelKind::Pool => warn!("Try to set upstream target for a pool"),
        }
    }
}
#[cfg(test)]
mod test {
    use super::*;
    use binary_sv2::{Seq0255, B064K, U256};
<<<<<<< HEAD
    use bitcoin::{hash_types::WPubkeyHash, PublicKey, TxOut};
    use mining_sv2::{OpenExtendedMiningChannel, OpenStandardMiningChannel};
=======
    use mining_sv2::OpenStandardMiningChannel;
    use stratum_common::bitcoin::{Amount, PublicKey, Target, TxOut, WPubkeyHash};
>>>>>>> 5854e5ad

    const BLOCK_REWARD: u64 = 2_000_000_000;

    // Block 1296 data
    // 01000000
    // c1397d4a33adeeb3383803e9ac3db4b2c2c9d6737cbabc13a534d24600000000
    // 89687b66140ac9874656270e066ed7ef81d5133ada2d0133f09322a87b161738
    // 4eb87749
    // ffff001d
    // 07cacb0e
    const _PUB_K: &str = "04c6d0969c2d98a5c19ba7c36c7937c5edbd60ff2a01397c4afe54f16cd641667ea0049ba6f9e1796ba3c8e49e1b504c532ebbaaa1010c3f7d9b83a8ea7fd800e2";
    const _BLOCK_HASH: &str = "000000009a4aed3e8ba7a978c6b50fea886fb496d66e696090a91d527200b002";
    const VERSION: u32 = 1;
    // version 01000000
    // inputs 01
    // prev out 0000000000000000000000000000000000000000000000000000000000000000ffffffff
    // script len 07
    // script 04ffff001d0177
    // sequence ffffffff
    // n inputs 01
    // amunt 00f2052a01000000
    // out lne 43
    // push 41
    // pub k 04c6d0969c2d98a5c19ba7c36c7937c5edbd60ff2a01397c4afe54f16cd641667ea0049ba6f9e1796ba3c8e49e1b504c532ebbaaa1010c3f7d9b83a8ea7fd800e2
    // checksig ac
    // locktime 00000000
    const COINBASE: &str = "01000000010000000000000000000000000000000000000000000000000000000000000000ffffffff0704ffff001d0177ffffffff0100f2052a01000000434104c6d0969c2d98a5c19ba7c36c7937c5edbd60ff2a01397c4afe54f16cd641667ea0049ba6f9e1796ba3c8e49e1b504c532ebbaaa1010c3f7d9b83a8ea7fd800e2ac00000000";
    const COINBASE_OUTPUT: &str = "4104c6d0969c2d98a5c19ba7c36c7937c5edbd60ff2a01397c4afe54f16cd641667ea0049ba6f9e1796ba3c8e49e1b504c532ebbaaa1010c3f7d9b83a8ea7fd800e2ac";
    const MERKLE_PATH: &str = "59bf8acbc9d60dfae841abecc3882b4181f2bdd8ac6c1d94001165ab3aef50b0";
    const NONCE: &str = "07cacb0e";
    const NTIME: &str = "4eb87749";

    // Prev  block data (1295)
    //01000000
    //cf578a234f330c287354e24234ff6b86d6ab9e4ddd3e5ba71a6bcbf600000000
    //72d12b99bdb63762bedc5db30bcffbd7903721bc736dd683de37b1a3632f9000
    //time: 2e8c7749 -> 49778c2e -> 1232571438
    //nbits: ffff001d -> 4294901789
    //29444816
    const PREV_HASH: &str = "0000000046d234a513bcba7c73d6c9c2b2b43dace9033838b3eead334a7d39c1";
    const PREV_HEADER_TIMESTAMP: u32 = 1232571438;
    const PREV_HEADER_NBITS: u32 = 486604799;

    fn _get_pub_key_hash() -> WPubkeyHash {
        let into_bin = decode_hex(_PUB_K).unwrap();
        let pk = PublicKey::from_slice(&into_bin[..]);
        let hash = pk.unwrap().pubkey_hash();
        WPubkeyHash::from_raw_hash(hash.to_raw_hash())
    }

    fn get_coinbase() -> (Vec<u8>, Vec<u8>, Vec<u8>) {
        let parsed = decode_hex(COINBASE).unwrap();
        // Coinbase prefix in Sv2 is the bip34 block height in this tx there is no prefix
        let prefix = parsed[42..42].to_vec();
        let extranonce = parsed[42..49].to_vec();
        let suffix = parsed[49..].to_vec();
        (prefix, extranonce, suffix)
    }

    fn get_coinbase_outputs() -> B064K<'static> {
        decode_hex(COINBASE_OUTPUT).unwrap().try_into().unwrap()
    }

    fn get_merkle_path() -> Seq0255<'static, U256<'static>> {
        let mut m_path = decode_hex(MERKLE_PATH).unwrap();
        m_path.reverse();
        let path: U256 = m_path.try_into().unwrap();
        vec![path].try_into().unwrap()
    }

    fn nbit_to_target(nbit: u32) -> U256<'static> {
        let mut target = Target::from_compact(CompactTarget::from_consensus(nbit))
            .to_be_bytes()
            .to_vec();
        target.reverse();
        target.try_into().unwrap()
    }

    fn decode_hex(s: &str) -> Result<Vec<u8>, std::num::ParseIntError> {
        (0..s.len())
            .step_by(2)
            .map(|i| u8::from_str_radix(&s[i..i + 2], 16))
            .collect()
    }

    #[test]
    fn test_complete_mining_round() {
        let (prefix, coinbase_extranonce, _) = get_coinbase();

        // Initialize a Channel of type Pool
<<<<<<< HEAD
        let out = TxOut {value: BLOCK_REWARD, script_pubkey: decode_hex("4104c6d0969c2d98a5c19ba7c36c7937c5edbd60ff2a01397c4afe54f16cd641667ea0049ba6f9e1796ba3c8e49e1b504c532ebbaaa1010c3f7d9b83a8ea7fd800e2ac").unwrap().into()};
        let additional_coinbase_script_data = "".to_string();
=======
        let out = TxOut {value: Amount::from_sat(BLOCK_REWARD), script_pubkey: decode_hex("4104c6d0969c2d98a5c19ba7c36c7937c5edbd60ff2a01397c4afe54f16cd641667ea0049ba6f9e1796ba3c8e49e1b504c532ebbaaa1010c3f7d9b83a8ea7fd800e2ac").unwrap().into()};
        let additional_coinbase_script_data = "".as_bytes().to_vec();
>>>>>>> 5854e5ad
        let creator = JobsCreators::new(7);
        let share_per_min = 1.0;
        // Create an ExtendedExtranonce of len 7:
        // upstream part is 0 bytes cause we are a pool so no more upstreams
        // self part is 7 bytes
        // downstream part is 0 cause in the test the downstream is HOM so we do not need to
        // reserve space for downstream
        let mut inner = coinbase_extranonce.clone();
        inner[6] = 0;
        let extranonces = ExtendedExtranonce::new_with_inner_only_test(0..0, 0..0, 0..7, inner);

        let ids = Arc::new(Mutex::new(GroupId::new()));
        let channel_kind = ExtendedChannelKind::Pool;
        let mut channel = PoolChannelFactory::new(
            ids,
            extranonces,
            creator,
            share_per_min,
            channel_kind,
            vec![out],
<<<<<<< HEAD
            additional_coinbase_script_data.into_bytes(),
        )
        .unwrap();
=======
            additional_coinbase_script_data,
        );
>>>>>>> 5854e5ad

        // Build a NewTemplate
        let new_template = NewTemplate {
            template_id: 10,
            future_template: true,
            version: VERSION,
            coinbase_tx_version: 1,
            coinbase_prefix: prefix.try_into().unwrap(),
            coinbase_tx_input_sequence: u32::MAX,
            coinbase_tx_value_remaining: 5_000_000_000,
            coinbase_tx_outputs_count: 0,
            coinbase_tx_outputs: get_coinbase_outputs(),
            coinbase_tx_locktime: 0,
            merkle_path: get_merkle_path(),
        };

        // "Send" the NewTemplate to the channel
        let _ = channel.on_new_template(&mut (new_template.clone()));

        // Build a PrevHash
        let mut p_hash = decode_hex(PREV_HASH).unwrap();
        p_hash.reverse();
        let prev_hash = SetNewPrevHashFromTp {
            template_id: 10,
            prev_hash: p_hash.try_into().unwrap(),
            header_timestamp: PREV_HEADER_TIMESTAMP,
            n_bits: PREV_HEADER_NBITS,
            target: nbit_to_target(PREV_HEADER_NBITS),
        };

        // "Send" the SetNewPrevHash to channel
        let _ = channel.on_new_prev_hash_from_tp(&prev_hash);

        // Build open standard channel
        let open_standard_channel = OpenStandardMiningChannel {
            request_id: 100.into(),
            user_identity: "Gigi".to_string().try_into().unwrap(),
            nominal_hash_rate: 100_000_000_000_000.0,
            max_target: [255; 32].try_into().unwrap(),
        };

        // "Send" the OpenStandardMiningChannel to channel
        let result = loop {
            let id = channel.new_standard_id_for_hom();
            let result = channel
                .add_standard_channel(
                    open_standard_channel.get_request_id_as_u32(),
                    open_standard_channel.nominal_hash_rate,
                    true,
                    id,
                )
                .unwrap();
            let downsteram_extranonce = match &result[0] {
                Mining::OpenStandardMiningChannelSuccess(msg) => {
                    msg.extranonce_prefix.clone().to_vec()
                }
                _ => panic!(),
            };
            if downsteram_extranonce == coinbase_extranonce {
                break result;
            }
        };
        let mut result = result.iter();

        // Get the expected job id and channel_id
        let mut channel_id = u32::MAX;
        let job_id = loop {
            match result.next().unwrap() {
                Mining::OpenStandardMiningChannelSuccess(success) => {
                    channel_id = success.channel_id
                }
                Mining::SetNewPrevHash(_) => (),
                Mining::NewMiningJob(job) => break job.job_id,
                _ => panic!(),
            }
        };
        // make sure job management in channel factory is updated
        (0..job_id - 1).for_each(|_| {
            channel.job_creator.reset_new_templates(None);
            let _ = channel.on_new_template(&mut (new_template.clone()));
            let _ = channel.on_new_prev_hash_from_tp(&prev_hash);
        });

        // Build the success share
        let share = SubmitSharesStandard {
            channel_id,
            sequence_number: 2,
            job_id,
            nonce: u32::from_le_bytes(decode_hex(NONCE).unwrap().try_into().unwrap()),
            ntime: u32::from_le_bytes(decode_hex(NTIME).unwrap().try_into().unwrap()),
            version: 1,
        };

        // "Send" the Share to channel
        match channel.on_submit_shares_standard(share).unwrap() {
            OnNewShare::SendErrorDownstream(e) => panic!(
                "{:?} \n {}",
                e,
                std::str::from_utf8(&e.error_code.to_vec()[..]).unwrap()
            ),
            OnNewShare::SendSubmitShareUpstream(_) => panic!(),
            OnNewShare::RelaySubmitShareUpstream => panic!(),
            OnNewShare::ShareMeetBitcoinTarget(_) => assert!(true),
            OnNewShare::ShareMeetDownstreamTarget => panic!(),
        };
    }
    #[test]
    fn test_extranonce_prefix_in_hom() {
        let extranonce_prefix1 = [10, 11, 12];
        let (prefix, _, _) = get_coinbase();

        // Initialize a Channel of type Pool
        let out = TxOut {value: BLOCK_REWARD, script_pubkey: decode_hex("4104c6d0969c2d98a5c19ba7c36c7937c5edbd60ff2a01397c4afe54f16cd641667ea0049ba6f9e1796ba3c8e49e1b504c532ebbaaa1010c3f7d9b83a8ea7fd800e2ac").unwrap().into()};
        let creator = JobsCreators::new(7);
        let share_per_min = 1.0;
        let extranonces = ExtendedExtranonce::new(0..0, 0..0, 0..7);

        let ids = Arc::new(Mutex::new(GroupId::new()));
        let channel_kind = ExtendedChannelKind::Pool;
        let mut channel = PoolChannelFactory::new(
            ids,
            extranonces,
            creator,
            share_per_min,
            channel_kind,
            vec![out],
            extranonce_prefix1.clone().into(),
        )
        .unwrap();

        // Build a NewTemplate
        let new_template = NewTemplate {
            template_id: 10,
            future_template: true,
            version: VERSION,
            coinbase_tx_version: 1,
            coinbase_prefix: prefix.try_into().unwrap(),
            coinbase_tx_input_sequence: u32::MAX,
            coinbase_tx_value_remaining: 5_000_000_000,
            coinbase_tx_outputs_count: 0,
            coinbase_tx_outputs: get_coinbase_outputs(),
            coinbase_tx_locktime: 0,
            merkle_path: get_merkle_path(),
        };

        // "Send" the NewTemplate to the channel
        let _ = channel.on_new_template(&mut (new_template.clone()));

        // Build a PrevHash
        let mut p_hash = decode_hex(PREV_HASH).unwrap();
        p_hash.reverse();
        let prev_hash = SetNewPrevHashFromTp {
            template_id: 10,
            prev_hash: p_hash.try_into().unwrap(),
            header_timestamp: PREV_HEADER_TIMESTAMP,
            n_bits: PREV_HEADER_NBITS,
            target: nbit_to_target(PREV_HEADER_NBITS),
        };

        // "Send" the SetNewPrevHash to channel
        let _ = channel.on_new_prev_hash_from_tp(&prev_hash);

        let result = channel
            .add_standard_channel(100, 100_000_000_000_000.0, true, 2)
            .unwrap();
        let extranonce_prefix = match &result[0] {
            Mining::OpenStandardMiningChannelSuccess(msg) => msg.extranonce_prefix.clone().to_vec(),
            _ => panic!(),
        };
        assert!(&extranonce_prefix.to_vec()[0..3] == extranonce_prefix1);
    }
    #[test]
    fn test_extranonce_prefix_in_extended() {
        let extranonce_prefix1 = [10, 11, 12];
        let extranonce_prefix2 = [14, 11, 12];
        let (prefix, _, _) = get_coinbase();

        // Initialize a Channel of type Pool
        let out = TxOut {value: BLOCK_REWARD, script_pubkey: decode_hex("4104c6d0969c2d98a5c19ba7c36c7937c5edbd60ff2a01397c4afe54f16cd641667ea0049ba6f9e1796ba3c8e49e1b504c532ebbaaa1010c3f7d9b83a8ea7fd800e2ac").unwrap().into()};
        let creator = JobsCreators::new(16);
        let share_per_min = 1.0;
        let extranonces = ExtendedExtranonce::new(0..0, 0..8, 8..16);

        let ids = Arc::new(Mutex::new(GroupId::new()));
        let channel_kind = ExtendedChannelKind::Pool;
        let mut channel = PoolChannelFactory::new(
            ids,
            extranonces,
            creator,
            share_per_min,
            channel_kind,
            vec![out],
            extranonce_prefix1.clone().into(),
        )
        .unwrap();

        // Build a NewTemplate
        let new_template = NewTemplate {
            template_id: 10,
            future_template: true,
            version: VERSION,
            coinbase_tx_version: 1,
            coinbase_prefix: prefix.try_into().unwrap(),
            coinbase_tx_input_sequence: u32::MAX,
            coinbase_tx_value_remaining: 5_000_000_000,
            coinbase_tx_outputs_count: 0,
            coinbase_tx_outputs: get_coinbase_outputs(),
            coinbase_tx_locktime: 0,
            merkle_path: get_merkle_path(),
        };

        // "Send" the NewTemplate to the channel
        let _ = channel.on_new_template(&mut (new_template.clone()));

        // Build a PrevHash
        let mut p_hash = decode_hex(PREV_HASH).unwrap();
        p_hash.reverse();
        let prev_hash = SetNewPrevHashFromTp {
            template_id: 10,
            prev_hash: p_hash.try_into().unwrap(),
            header_timestamp: PREV_HEADER_TIMESTAMP,
            n_bits: PREV_HEADER_NBITS,
            target: nbit_to_target(PREV_HEADER_NBITS),
        };

        let _ = channel.on_new_prev_hash_from_tp(&prev_hash);

        let result = channel
            .new_extended_channel(100, 100_000_000_000_000.0, 2)
            .unwrap();
        let (extranonce_prefix, channel_id) = match &result[0] {
            Mining::OpenExtendedMiningChannelSuccess(msg) => {
                (msg.extranonce_prefix.clone().to_vec(), msg.channel_id)
            }
            _ => panic!(),
        };
        assert!(&extranonce_prefix.to_vec()[0..3] == extranonce_prefix1);
        match channel
            .change_additional_coinbase_script_data(extranonce_prefix2.to_vec(), channel_id)
        {
            Ok(Mining::SetExtranoncePrefix(msg)) => {
                assert!(&msg.extranonce_prefix.to_vec()[0..3] == extranonce_prefix2);
            }
            _ => panic!(),
        }
    }
}<|MERGE_RESOLUTION|>--- conflicted
+++ resolved
@@ -1152,7 +1152,6 @@
     inner: ChannelFactory,
     job_creator: JobsCreators,
     pool_coinbase_outputs: Vec<TxOut>,
-<<<<<<< HEAD
     // Per channel additional data that the pool may want to include in the coinbase input script
     // as first part of the extranonce. This can be used to put things like the pool signature
     // or commitments. It is per channel since the pool may want to include different
@@ -1167,10 +1166,6 @@
     // channel_id ++ job_id
     job_ids_using_old_add_data: HashSet<u32, BuildNoHashHasher<u32>>,
     // extedned_channel_id -> SetCustomMiningJob
-=======
-    additional_coinbase_script_data: Vec<u8>,
-    // extended_channel_id -> SetCustomMiningJob
->>>>>>> 5854e5ad
     negotiated_jobs: HashMap<u32, SetCustomMiningJob<'static>, BuildNoHashHasher<u32>>,
 }
 
@@ -1184,15 +1179,11 @@
         kind: ExtendedChannelKind,
         pool_coinbase_outputs: Vec<TxOut>,
         additional_coinbase_script_data: Vec<u8>,
-<<<<<<< HEAD
     ) -> Result<Self, Error> {
         if additional_coinbase_script_data.len() + extranonces.get_len() > 32 {
             error!("Additional coinbase script data is too big");
             return Err(Error::AdditionalCoinbaseScriptDataTooBig);
         }
-=======
-    ) -> Self {
->>>>>>> 5854e5ad
         let inner = ChannelFactory {
             ids,
             standard_channels_for_non_hom_downstreams: HashMap::with_hasher(
@@ -1220,15 +1211,11 @@
             inner,
             job_creator,
             pool_coinbase_outputs,
-<<<<<<< HEAD
             channel_to_additional_coinbase_script_data: HashMap::with_hasher(
                 BuildNoHashHasher::default(),
             ),
             additional_coinbase_script_data,
             job_ids_using_old_add_data: HashSet::with_hasher(BuildNoHashHasher::default()),
-=======
-            additional_coinbase_script_data,
->>>>>>> 5854e5ad
             negotiated_jobs: HashMap::with_hasher(BuildNoHashHasher::default()),
         })
     }
@@ -1332,11 +1319,7 @@
             m,
             true,
             self.pool_coinbase_outputs.clone(),
-<<<<<<< HEAD
             self.additional_coinbase_script_data.len() as u8,
-=======
-            self.additional_coinbase_script_data.clone(),
->>>>>>> 5854e5ad
         )?;
         self.inner.on_new_extended_mining_job(
             new_job,
@@ -1424,18 +1407,10 @@
         if self.negotiated_jobs.contains_key(&m.channel_id) {
             let referenced_job = self.negotiated_jobs.get(&m.channel_id).unwrap();
             let merkle_path = referenced_job.merkle_path.to_vec();
-<<<<<<< HEAD
             let extended_job = job_creator::extended_job_from_custom_job(
                 referenced_job,
                 additional_coinbase_script_data.len() as u8,
                 self.inner.extranonces.get_len() as u8,
-=======
-            let additional_coinbase_script_data = self.additional_coinbase_script_data.clone();
-            let extended_job = job_creator::extended_job_from_custom_job(
-                referenced_job,
-                additional_coinbase_script_data,
-                32,
->>>>>>> 5854e5ad
             )
             .unwrap();
             let prev_blockhash = crate::utils::u256_to_block_hash(referenced_job.prev_hash.clone());
@@ -1702,10 +1677,6 @@
     inner: ChannelFactory,
     job_creator: Option<JobsCreators>,
     pool_coinbase_outputs: Option<Vec<TxOut>>,
-<<<<<<< HEAD
-=======
-    additional_coinbase_script_data: Vec<u8>,
->>>>>>> 5854e5ad
     // Id assigned to the extended channel by upstream
     extended_channel_id: u32,
 }
@@ -1720,10 +1691,6 @@
         share_per_min: f32,
         kind: ExtendedChannelKind,
         pool_coinbase_outputs: Option<Vec<TxOut>>,
-<<<<<<< HEAD
-=======
-        additional_coinbase_script_data: Vec<u8>,
->>>>>>> 5854e5ad
         extended_channel_id: u32,
     ) -> Self {
         match &kind {
@@ -1765,10 +1732,6 @@
             inner,
             job_creator,
             pool_coinbase_outputs,
-<<<<<<< HEAD
-=======
-            additional_coinbase_script_data,
->>>>>>> 5854e5ad
             extended_channel_id,
         }
     }
@@ -1864,16 +1827,7 @@
             self.job_creator.as_mut(),
             self.pool_coinbase_outputs.as_mut(),
         ) {
-<<<<<<< HEAD
             let new_job = job_creator.on_new_template(m, true, pool_coinbase_outputs.clone(), 0)?;
-=======
-            let new_job = job_creator.on_new_template(
-                m,
-                true,
-                pool_coinbase_outputs.clone(),
-                self.additional_coinbase_script_data.clone(),
-            )?;
->>>>>>> 5854e5ad
             let id = new_job.job_id;
             if !new_job.is_future() && self.inner.last_prev_hash.is_some() {
                 let prev_hash = self.last_prev_hash().unwrap();
@@ -2235,13 +2189,8 @@
 mod test {
     use super::*;
     use binary_sv2::{Seq0255, B064K, U256};
-<<<<<<< HEAD
-    use bitcoin::{hash_types::WPubkeyHash, PublicKey, TxOut};
-    use mining_sv2::{OpenExtendedMiningChannel, OpenStandardMiningChannel};
-=======
     use mining_sv2::OpenStandardMiningChannel;
     use stratum_common::bitcoin::{Amount, PublicKey, Target, TxOut, WPubkeyHash};
->>>>>>> 5854e5ad
 
     const BLOCK_REWARD: u64 = 2_000_000_000;
 
@@ -2332,13 +2281,8 @@
         let (prefix, coinbase_extranonce, _) = get_coinbase();
 
         // Initialize a Channel of type Pool
-<<<<<<< HEAD
-        let out = TxOut {value: BLOCK_REWARD, script_pubkey: decode_hex("4104c6d0969c2d98a5c19ba7c36c7937c5edbd60ff2a01397c4afe54f16cd641667ea0049ba6f9e1796ba3c8e49e1b504c532ebbaaa1010c3f7d9b83a8ea7fd800e2ac").unwrap().into()};
+        let out = TxOut {value: Amount::from_sat(BLOCK_REWARD), script_pubkey: decode_hex("4104c6d0969c2d98a5c19ba7c36c7937c5edbd60ff2a01397c4afe54f16cd641667ea0049ba6f9e1796ba3c8e49e1b504c532ebbaaa1010c3f7d9b83a8ea7fd800e2ac").unwrap().into()};
         let additional_coinbase_script_data = "".to_string();
-=======
-        let out = TxOut {value: Amount::from_sat(BLOCK_REWARD), script_pubkey: decode_hex("4104c6d0969c2d98a5c19ba7c36c7937c5edbd60ff2a01397c4afe54f16cd641667ea0049ba6f9e1796ba3c8e49e1b504c532ebbaaa1010c3f7d9b83a8ea7fd800e2ac").unwrap().into()};
-        let additional_coinbase_script_data = "".as_bytes().to_vec();
->>>>>>> 5854e5ad
         let creator = JobsCreators::new(7);
         let share_per_min = 1.0;
         // Create an ExtendedExtranonce of len 7:
@@ -2359,14 +2303,9 @@
             share_per_min,
             channel_kind,
             vec![out],
-<<<<<<< HEAD
             additional_coinbase_script_data.into_bytes(),
         )
         .unwrap();
-=======
-            additional_coinbase_script_data,
-        );
->>>>>>> 5854e5ad
 
         // Build a NewTemplate
         let new_template = NewTemplate {
@@ -2479,7 +2418,7 @@
         let (prefix, _, _) = get_coinbase();
 
         // Initialize a Channel of type Pool
-        let out = TxOut {value: BLOCK_REWARD, script_pubkey: decode_hex("4104c6d0969c2d98a5c19ba7c36c7937c5edbd60ff2a01397c4afe54f16cd641667ea0049ba6f9e1796ba3c8e49e1b504c532ebbaaa1010c3f7d9b83a8ea7fd800e2ac").unwrap().into()};
+        let out = TxOut {value: Amount::from_sat(BLOCK_REWARD), script_pubkey: decode_hex("4104c6d0969c2d98a5c19ba7c36c7937c5edbd60ff2a01397c4afe54f16cd641667ea0049ba6f9e1796ba3c8e49e1b504c532ebbaaa1010c3f7d9b83a8ea7fd800e2ac").unwrap().into()};
         let creator = JobsCreators::new(7);
         let share_per_min = 1.0;
         let extranonces = ExtendedExtranonce::new(0..0, 0..0, 0..7);
@@ -2545,7 +2484,7 @@
         let (prefix, _, _) = get_coinbase();
 
         // Initialize a Channel of type Pool
-        let out = TxOut {value: BLOCK_REWARD, script_pubkey: decode_hex("4104c6d0969c2d98a5c19ba7c36c7937c5edbd60ff2a01397c4afe54f16cd641667ea0049ba6f9e1796ba3c8e49e1b504c532ebbaaa1010c3f7d9b83a8ea7fd800e2ac").unwrap().into()};
+        let out = TxOut {value: Amount::from_sat(BLOCK_REWARD), script_pubkey: decode_hex("4104c6d0969c2d98a5c19ba7c36c7937c5edbd60ff2a01397c4afe54f16cd641667ea0049ba6f9e1796ba3c8e49e1b504c532ebbaaa1010c3f7d9b83a8ea7fd800e2ac").unwrap().into()};
         let creator = JobsCreators::new(16);
         let share_per_min = 1.0;
         let extranonces = ExtendedExtranonce::new(0..0, 0..8, 8..16);
