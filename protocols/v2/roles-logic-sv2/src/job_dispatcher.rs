//! Job Dispatcher
//!
//! This module contains relevant logic to maintain group channels in proxy roles such as:
//! - converting extended jobs to standard jobs
//! - handling updates to jobs when new templates and prev hashes arrive, as well as cleaning up old
//!   jobs
//! - determining if submitted shares correlate to valid jobs

use crate::{
    common_properties::StandardChannel,
    utils::{merkle_root_from_path, Id, Mutex},
    Error,
};
use mining_sv2::{
    NewExtendedMiningJob, NewMiningJob, SetNewPrevHash, SubmitSharesError, SubmitSharesStandard,
    Target,
};
use nohash_hasher::BuildNoHashHasher;
use std::{collections::HashMap, convert::TryInto, sync::Arc};

use stratum_common::bitcoin::hashes::{sha256d, Hash, HashEngine};

/// Used to convert an extended mining job to a standard mining job
pub fn extended_to_standard_job_for_group_channel<'a>(
    extended: &NewExtendedMiningJob,
    extranonce: &[u8],
    channel_id: u32,
    job_id: u32,
) -> Option<NewMiningJob<'a>> {
    let merkle_root = merkle_root_from_path(
        extended.coinbase_tx_prefix.inner_as_ref(),
        extended.coinbase_tx_suffix.inner_as_ref(),
        extranonce,
        &extended.merkle_path.inner_as_ref(),
        &[],
    );

    Some(NewMiningJob {
        channel_id,
        job_id,
        min_ntime: extended.min_ntime.clone().into_static(),
        version: extended.version,
        merkle_root: merkle_root?.try_into().ok()?,
    })
}

// helper struct to easily calculate block hashes from headers
#[allow(dead_code)]
struct Header<'a> {
    version: u32,
    prev_hash: &'a [u8],
    merkle_root: &'a [u8],
    timestamp: u32,
    nbits: u32,
    nonce: u32,
}

impl<'a> Header<'a> {
    // calculates the sha256 blockhash of the header
    #[allow(dead_code)]
    pub fn hash(&self) -> Target {
        let mut engine = sha256d::Hash::engine();
        engine.input(&self.version.to_le_bytes());
        engine.input(self.prev_hash);
        engine.input(self.merkle_root);
        engine.input(&self.timestamp.to_be_bytes());
        engine.input(&self.nbits.to_be_bytes());
        engine.input(&self.nonce.to_be_bytes());
        let hashed: [u8; 32] = *sha256d::Hash::from_engine(engine).as_ref();
        hashed.into()
    }
}

// helper struct to identify Standard Jobs being managed for downstream
#[derive(Debug)]
struct DownstreamJob {
    #[allow(dead_code)]
    merkle_root: Vec<u8>,
    extended_job_id: u32,
}

/// Used by proxies to keep track of standard jobs in the group channel
/// created with the sv2 server
#[derive(Debug)]
pub struct GroupChannelJobDispatcher {
    //channels: Vec<StandardChannel>,
    #[allow(dead_code)]
    target: Target,
    prev_hash: Vec<u8>,
    // extended_job_id -> standard_job_id -> standard_job
    future_jobs:
        HashMap<u32, HashMap<u32, DownstreamJob, BuildNoHashHasher<u32>>, BuildNoHashHasher<u32>>,
    // standard_job_id -> standard_job
    jobs: HashMap<u32, DownstreamJob, BuildNoHashHasher<u32>>,
    ids: Arc<Mutex<Id>>,
    // extended_id -> channel_id -> standard_id
    extended_id_to_job_id:
        HashMap<u32, HashMap<u32, u32, BuildNoHashHasher<u32>>, BuildNoHashHasher<u32>>,
    nbits: u32,
}

/// Used to signal if submitted shares correlate to valid jobs
pub enum SendSharesResponse {
    /// ValidAndMeetUpstreamTarget((SubmitSharesStandard,SubmitSharesSuccess)),
    Valid(SubmitSharesStandard),
    Invalid(SubmitSharesError<'static>),
}

impl GroupChannelJobDispatcher {
    /// constructor
    pub fn new(ids: Arc<Mutex<Id>>) -> Self {
        Self {
            target: [0_u8; 32].into(),
            prev_hash: Vec::new(),
            future_jobs: HashMap::with_hasher(BuildNoHashHasher::default()),
            jobs: HashMap::with_hasher(BuildNoHashHasher::default()),
            ids,
            nbits: 0,
            extended_id_to_job_id: HashMap::with_hasher(BuildNoHashHasher::default()),
        }
    }

    /// When a downstream opens a connection with a proxy, the proxy uses this function to create a
    /// new mining job from the last valid new extended mining job.
    ///
    /// When a proxy receives a new extended mining job from upstream it uses this function to
    /// create the corresponding new mining job for each connected downstream.
    #[allow(clippy::option_map_unit_fn)]
    pub fn on_new_extended_mining_job(
        &mut self,
        extended: &NewExtendedMiningJob,
        channel: &StandardChannel,
        additional_coinbase_script_data: &[u8],
        // should be changed to return a Result<Option<NewMiningJob>>
    ) -> Option<NewMiningJob<'static>> {
        if extended.is_future() {
            self.future_jobs
                .entry(extended.job_id)
                .or_insert_with(|| HashMap::with_hasher(BuildNoHashHasher::default()));
            self.extended_id_to_job_id
                .entry(extended.job_id)
                .or_insert_with(|| HashMap::with_hasher(BuildNoHashHasher::default()));
        }

        // Is fine to unwrap a safe_lock result
        let standard_job_id = self.ids.safe_lock(|ids| ids.next()).unwrap();

        let extranonce: Vec<u8> = channel.extranonce.clone().into();
        let mut prefix: Vec<u8> =
            Vec::with_capacity(extranonce.len() + additional_coinbase_script_data.len());
        for b in additional_coinbase_script_data {
            prefix.push(*b);
        }
        for b in extranonce {
            prefix.push(b);
        }
        let new_mining_job_message = extended_to_standard_job_for_group_channel(
            extended,
            &prefix,
            channel.channel_id,
            standard_job_id,
        )?;
        let job = DownstreamJob {
            merkle_root: new_mining_job_message.merkle_root.to_vec(),
            extended_job_id: extended.job_id,
        };
        if extended.is_future() {
            self.future_jobs
                .get_mut(&extended.job_id)
                .map(|future_jobs| {
                    future_jobs.insert(standard_job_id, job);
                });

            let channel_id_to_standard_id = self
                .extended_id_to_job_id
                .get_mut(&extended.job_id)
                // The key is always in the map cause we insert it above if not present
                .unwrap();
            channel_id_to_standard_id.insert(channel.channel_id, standard_job_id);
        } else {
            self.jobs.insert(new_mining_job_message.job_id, job);
        };
        Some(new_mining_job_message)
    }

    /// Called when a SetNewPrevHash message is received.
    /// This function will move all future jobs to current jobs, clear old jobs,
    /// and update `self` to reference the latest prev_hash and nbits
    /// associated with the latest job.
    pub fn on_new_prev_hash(
        &mut self,
        message: &SetNewPrevHash,
    ) -> Result<HashMap<u32, u32, BuildNoHashHasher<u32>>, Error> {
        let jobs = self
            .future_jobs
            .get_mut(&message.job_id)
            .ok_or(Error::PrevHashRequireNonExistentJobId(message.job_id))?;
        std::mem::swap(&mut self.jobs, jobs);
        self.prev_hash = message.prev_hash.to_vec();
        self.nbits = message.nbits;
        self.future_jobs.clear();
        match self.extended_id_to_job_id.remove(&message.job_id) {
            Some(map) => {
                self.extended_id_to_job_id.clear();
                Ok(map)
            }
            None => {
                self.extended_id_to_job_id.clear();
                Ok(HashMap::with_hasher(BuildNoHashHasher::default()))
            }
        }
    }

    /// takes shares submitted by a group channel miner and determines if the shares correspond to a
    /// valid job.
    pub fn on_submit_shares(&self, shares: SubmitSharesStandard) -> SendSharesResponse {
        let id = shares.job_id;
        if let Some(job) = self.jobs.get(&id) {
            let success = SubmitSharesStandard {
                channel_id: shares.channel_id,
                sequence_number: shares.sequence_number,
                job_id: job.extended_job_id,
                nonce: shares.nonce,
                ntime: shares.ntime,
                version: shares.version,
            };
            SendSharesResponse::Valid(success)
        } else {
            let error = SubmitSharesError {
                channel_id: shares.channel_id,
                sequence_number: shares.sequence_number,
                // Below unwrap never panic because an empty string will always fit
                // in a `Inner<false, 1, 1, 255>` type
                error_code: "".to_string().into_bytes().try_into().unwrap(),
            };
            SendSharesResponse::Invalid(error)
        }
    }
}

#[cfg(test)]
mod tests {
    use super::*;
    use crate::{
        errors::Error,
        job_creator::{
            tests::{new_pub_key, template_from_gen},
            JobsCreators,
        },
    };
    use binary_sv2::{u256_from_int, U256};
    use mining_sv2::Extranonce;
    use quickcheck::{Arbitrary, Gen};
    use std::convert::TryFrom;

    use stratum_common::bitcoin::{Amount, ScriptBuf, TxOut};

    const BLOCK_REWARD: u64 = 625_000_000_000;

    #[test]
    fn test_block_hash() {
        let le_version = "0x32950000".strip_prefix("0x").unwrap();
        let be_prev_hash = "0x00000000000000000004e962c1a0fc6a201d937bf08ffe4b1221e956615c7cd9";
        let be_merkle_root = "0x897dff6755a7c255455f1b2a2c8ad44ad1b6c23ef00fbf501d0dde7e42cd8c71";
        let le_timestamp = "0x637B9A4C".strip_prefix("0x").unwrap();
        let le_nbits = "0x17079e15".strip_prefix("0x").unwrap();
        let le_nonce = "0x102aa10".strip_prefix("0x").unwrap();

        let le_version = u32::from_str_radix(le_version, 16).expect("Failed converting hex to u32");
        let mut be_prev_hash =
            utils::decode_hex(be_prev_hash).expect("Failed converting hex to bytes");
        let mut be_merkle_root =
            utils::decode_hex(be_merkle_root).expect("Failed converting hex to bytes");
        let le_timestamp: u32 =
            u32::from_str_radix(le_timestamp, 16).expect("Failed converting hex to u32");
        let le_nbits = u32::from_str_radix(le_nbits, 16).expect("Failed converting hex to u32");
        let le_nonce = u32::from_str_radix(le_nonce, 16).expect("Failed converting hex to u32");
        be_prev_hash.reverse();
        be_merkle_root.reverse();
        let le_prev_hash = be_prev_hash.as_slice();
        let le_merkle_root = be_merkle_root.as_slice();

        let block_header: Header = Header {
            version: le_version,
            prev_hash: le_prev_hash,
            merkle_root: le_merkle_root,
            timestamp: le_timestamp.to_be(),
            nbits: le_nbits.to_be(),
            nonce: le_nonce.to_be(),
        };

        let target = U256::from(block_header.hash());
        let mut actual_block_hash =
            utils::decode_hex("00000000000000000000199349a95526c4f83959f0ef06697048a297f25e7fac")
                .expect("Failed converting hex to bytes");
        actual_block_hash.reverse();
        assert_eq!(
            target.to_vec(),
            actual_block_hash,
            "Computed block hash does not equal the actaul block hash"
        );
    }

    #[test]
    fn test_group_channel_job_dispatcher() {
        let extranonce_len = 16;
        let out = TxOut {
            value: Amount::from_sat(BLOCK_REWARD),
            script_pubkey: ScriptBuf::new_p2pk(&new_pub_key()),
        };
<<<<<<< HEAD
        let pool_signature = "Stratum v2 SRI".to_string();
        let mut jobs_creators = JobsCreators::new(extranonce_len);
=======
        let additional_coinbase_script_data = "Stratum v2 SRI Pool".as_bytes().to_vec();
        let mut jobs_creators = JobsCreators::new(32);
>>>>>>> 5854e5ad
        let group_channel_id = 1;
        //Create a template
        let mut template = template_from_gen(&mut Gen::new(255));
        template.template_id = template.template_id % u64::MAX;
        template.future_template = true;
        let extended_mining_job = jobs_creators
<<<<<<< HEAD
            .on_new_template(&mut template, false, vec![out], pool_signature.len() as u8)
=======
            .on_new_template(
                &mut template,
                false,
                vec![out],
                additional_coinbase_script_data,
            )
>>>>>>> 5854e5ad
            .expect("Failed to create new job");

        // create GroupChannelJobDispatcher
        let ids = Arc::new(Mutex::new(Id::new()));
        let mut group_channel_dispatcher = GroupChannelJobDispatcher::new(ids);
        // create standard channel
        let target = Target::from(U256::try_from(utils::extranonce_gen()).unwrap());
        let standard_channel_id = 2;
        let extranonce =
            Extranonce::try_from(utils::extranonce_gen()[0..extranonce_len as usize].to_vec())
                .expect("Failed to convert bytes to extranonce");
        let standard_channel = StandardChannel {
            channel_id: standard_channel_id,
            group_id: group_channel_id,
            target,
            extranonce: extranonce.clone(),
        };
        // call target function (on_new_extended_mining_job)
        let new_mining_job = group_channel_dispatcher
            .on_new_extended_mining_job(
                &extended_mining_job,
                &standard_channel,
                &pool_signature.clone().into_bytes(),
            )
            .unwrap();

        // on_new_extended_mining_job assertions
        let (future_job_id, test_merkle_root) = assert_on_new_extended_mining_job(
            &group_channel_dispatcher,
            &new_mining_job,
            &extended_mining_job,
            extranonce.clone(),
            standard_channel_id,
            &pool_signature,
        );
        // on_new_prev_hash assertions
        if extended_mining_job.is_future() {
            assert_on_new_prev_hash(
                &mut group_channel_dispatcher,
                standard_channel_id,
                future_job_id,
                test_merkle_root,
            )
        }
        assert_on_submit_shares(
            &group_channel_dispatcher,
            standard_channel_id,
            future_job_id,
        );
    }

    fn assert_on_new_extended_mining_job(
        group_channel_job_dispatcher: &GroupChannelJobDispatcher,
        new_mining_job: &NewMiningJob,
        extended_mining_job: &NewExtendedMiningJob,
        extranonce: Extranonce,
        standard_channel_id: u32,
        pool_signature: &String,
    ) -> (u32, Vec<u8>) {
        let extranonce: Vec<u8> = extranonce.clone().into();
        let mut prefix: Vec<u8> = Vec::new();
        for b in pool_signature.clone().into_bytes() {
            prefix.push(b);
        }
        for b in extranonce {
            prefix.push(b);
        }
        // compute test merkle path
        let new_root = merkle_root_from_path(
            extended_mining_job.coinbase_tx_prefix.inner_as_ref(),
            extended_mining_job.coinbase_tx_suffix.inner_as_ref(),
            prefix.as_slice(),
            &extended_mining_job.merkle_path.inner_as_ref(),
            &[],
        )
        .unwrap();
        // Assertions
        assert_eq!(
            new_mining_job.channel_id, standard_channel_id,
            "channel_id did not convert correctly"
        );
        assert_eq!(
            new_mining_job.job_id, extended_mining_job.job_id,
            "job_id did not convert correctly"
        );
        assert_eq!(
            new_mining_job.version, extended_mining_job.version,
            "version did not convert correctly"
        );
        assert_eq!(
            new_mining_job.min_ntime, extended_mining_job.min_ntime,
            "future_job did not convert correctly"
        );
        assert_eq!(
            new_mining_job.merkle_root.to_vec(),
            new_root,
            "merkle_root did not convert correctly"
        );
        let mut future_job_id: u32 = 0;
        if new_mining_job.is_future() {
            // assert job_id counter
            let job_ids = group_channel_job_dispatcher
                .extended_id_to_job_id
                .get(&extended_mining_job.job_id)
                .unwrap();
            let standard_job_id = job_ids.get(&standard_channel_id).unwrap();
            let standard_job_id_counter: u32 = group_channel_job_dispatcher
                .ids
                .safe_lock(|id| id.next())
                .unwrap();
            let prev_value = standard_job_id_counter - 1;
            assert_eq!(
                standard_job_id, &prev_value,
                "Job Id counter does not match"
            );
            // assert job was stored
            let future_jobs = group_channel_job_dispatcher
                .future_jobs
                .get(&extended_mining_job.job_id)
                .unwrap();
            let job = future_jobs.get(&prev_value).unwrap();
            assert_eq!(
                job.extended_job_id, extended_mining_job.job_id,
                "job_id not stored correctly in future_jobs"
            );
            assert_eq!(
                job.merkle_root,
                new_mining_job.merkle_root.to_vec(),
                "job merkle root not stored correctly in future jobs"
            );
            future_job_id = prev_value;
        }
        (future_job_id, new_root)
    }

    fn assert_on_new_prev_hash(
        group_channel_job_dispatcher: &mut GroupChannelJobDispatcher,
        standard_channel_id: u32,
        future_job_id: u32,
        test_merkle_root: Vec<u8>,
    ) {
        let mut prev_hash = Vec::new();
        prev_hash.resize_with(32, || u8::arbitrary(&mut Gen::new(1)));
        let min_ntime: u32 = 1;
        let nbits: u32 = 1;
        let new_message = SetNewPrevHash {
            channel_id: standard_channel_id,
            job_id: future_job_id,
            prev_hash: U256::try_from(prev_hash).unwrap(),
            min_ntime,
            nbits,
        };

        group_channel_job_dispatcher
            .on_new_prev_hash(&new_message)
            .expect("on_new_prev_hash failed to execute");

        // assert future job was moved to current jobs
        let new_current_job = group_channel_job_dispatcher
            .jobs
            .get(&future_job_id)
            .unwrap();
        assert_eq!(
            new_current_job.merkle_root, test_merkle_root,
            "Future job not moved to current job correctly (merkle root)"
        );
        assert_eq!(
            new_current_job.extended_job_id, future_job_id,
            "Future job not moved to current job correctly (job_id)"
        );
        assert_eq!(
            group_channel_job_dispatcher.nbits, new_message.nbits,
            "nbits not updated for SetNewPrevHash"
        );
        assert_eq!(
            group_channel_job_dispatcher.prev_hash,
            new_message.prev_hash.to_vec(),
            "prev_hash not updated for SetNewPrevHash"
        );
        assert!(
            group_channel_job_dispatcher.future_jobs.is_empty(),
            "Future jobs did not get cleared"
        )
    }
    fn assert_on_submit_shares(
        group_channel_job_dispatcher: &GroupChannelJobDispatcher,
        standard_channel_id: u32,
        job_id: u32,
    ) {
        let shares = SubmitSharesStandard {
            // Channel identification.
            channel_id: standard_channel_id,
            // Unique sequential identifier of the submit within the channel.
            sequence_number: 0,
            // Identifier of the job as provided by *NewMiningJob* or
            // *NewExtendedMiningJob* message.
            job_id,
            // Nonce leading to the hash being submitted.
            nonce: 1,
            // The nTime field in the block header. This MUST be greater than or equal
            // to the header_timestamp field in the latest SetNewPrevHash message
            // and lower than or equal to that value plus the number of seconds since
            // the receipt of that message.
            ntime: 1,
            // Full nVersion field.
            version: 1,
        };
        let mut faulty_shares = shares.clone();
        faulty_shares.job_id += 1;

        for (index, shares) in vec![shares, faulty_shares].iter().enumerate() {
            match group_channel_job_dispatcher.on_submit_shares(shares.clone()) {
                SendSharesResponse::Valid(resp) => {
                    assert_eq!(
                        index, 0,
                        "Only the first item in iterator should be a valid response"
                    );
                    assert_eq!(resp.channel_id, standard_channel_id);
                    assert_eq!(resp.job_id, job_id);
                    assert_eq!(resp.sequence_number, shares.sequence_number);
                    assert_eq!(resp.nonce, shares.nonce);
                    assert_eq!(resp.ntime, shares.ntime);
                    assert_eq!(resp.version, shares.version);
                }
                SendSharesResponse::Invalid(err) => {
                    assert_eq!(
                        index, 1,
                        "Only the second item in iterator should be an invalid response"
                    );
                    assert_eq!(err.channel_id, standard_channel_id);
                    assert_eq!(err.sequence_number, shares.sequence_number);
                    assert_eq!(
                        err.error_code,
                        "".to_string().into_bytes().try_into().unwrap()
                    );
                }
            };
        }
    }

    #[test]
    fn builds_group_channel_job_dispatcher() {
        let expect = GroupChannelJobDispatcher {
            target: [0_u8; 32].into(),
            prev_hash: Vec::new(),
            future_jobs: HashMap::with_hasher(BuildNoHashHasher::default()),
            jobs: HashMap::with_hasher(BuildNoHashHasher::default()),
            ids: Arc::new(Mutex::new(Id::new())),
            nbits: 0,
            extended_id_to_job_id: HashMap::with_hasher(BuildNoHashHasher::default()),
        };

        let ids = Arc::new(Mutex::new(Id::new()));
        let actual = GroupChannelJobDispatcher::new(ids);

        assert_eq!(expect.target, actual.target);
        assert_eq!(expect.prev_hash, actual.prev_hash);
        assert_eq!(expect.nbits, actual.nbits);
        assert!(actual.future_jobs.is_empty());
        assert!(actual.jobs.is_empty());
        // check actual.ids, but idk how to properly test arc
        // assert_eq!(expect.ids, actual.ids);
    }

    #[ignore]
    #[test]
    fn updates_group_channel_job_dispatcher_on_new_prev_hash() -> Result<(), Error> {
        let message = SetNewPrevHash {
            channel_id: 0,
            job_id: 0,
            prev_hash: u256_from_int(45_u32),
            min_ntime: 0,
            nbits: 0,
        };
        let ids = Arc::new(Mutex::new(Id::new()));
        let mut dispatcher = GroupChannelJobDispatcher::new(ids);

        // fails on self.future_jobs unwrap in the first line of the on_new_prev_hash fn
        let _actual = dispatcher.on_new_prev_hash(&message);
        // let actual_prev_hash: U256<'static> = u256_from_int(tt);
        let expect_prev_hash: Vec<u8> = dispatcher.prev_hash.to_vec();
        // assert_eq!(expect_prev_hash, dispatcher.prev_hash);
        assert_eq!(expect_prev_hash, dispatcher.prev_hash);

        Ok(())
    }

    pub mod utils {
        use super::*;
        use std::fmt::Write;

        pub fn extranonce_gen() -> Vec<u8> {
            let mut u8_gen = Gen::new(1);
            let mut extranonce: Vec<u8> = Vec::new();
            extranonce.resize_with(32, || u8::arbitrary(&mut u8_gen));
            extranonce
        }

        pub fn decode_hex(s: &str) -> Result<Vec<u8>, core::num::ParseIntError> {
            let s = match s.strip_prefix("0x") {
                Some(s) => s,
                None => s,
            };
            (0..s.len())
                .step_by(2)
                .map(|i| u8::from_str_radix(&s[i..i + 2], 16))
                .collect()
        }

        pub fn _encode_hex(bytes: &[u8]) -> String {
            let mut s = String::with_capacity(bytes.len() * 2);
            for &b in bytes {
                write!(&mut s, "{:02x}", b).unwrap();
            }
            s
        }
    }
}<|MERGE_RESOLUTION|>--- conflicted
+++ resolved
@@ -308,29 +308,15 @@
             value: Amount::from_sat(BLOCK_REWARD),
             script_pubkey: ScriptBuf::new_p2pk(&new_pub_key()),
         };
-<<<<<<< HEAD
         let pool_signature = "Stratum v2 SRI".to_string();
         let mut jobs_creators = JobsCreators::new(extranonce_len);
-=======
-        let additional_coinbase_script_data = "Stratum v2 SRI Pool".as_bytes().to_vec();
-        let mut jobs_creators = JobsCreators::new(32);
->>>>>>> 5854e5ad
         let group_channel_id = 1;
         //Create a template
         let mut template = template_from_gen(&mut Gen::new(255));
         template.template_id = template.template_id % u64::MAX;
         template.future_template = true;
         let extended_mining_job = jobs_creators
-<<<<<<< HEAD
             .on_new_template(&mut template, false, vec![out], pool_signature.len() as u8)
-=======
-            .on_new_template(
-                &mut template,
-                false,
-                vec![out],
-                additional_coinbase_script_data,
-            )
->>>>>>> 5854e5ad
             .expect("Failed to create new job");
 
         // create GroupChannelJobDispatcher
