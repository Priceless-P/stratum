--- conflicted
+++ resolved
@@ -12,15 +12,6 @@
 keywords = ["stratum", "mining", "bitcoin", "protocol"]
 
 [dependencies]
-<<<<<<< HEAD
-serde = { version = "1.0.89", default-features = false, optional = true }
-framing_sv2 = { version = "^3.0.0", path = "../../../protocols/v2/framing-sv2" }
-noise_sv2 = { version = "1.0", path = "../../../protocols/v2/noise-sv2", optional=true}
-binary_sv2 = { version = "2.0.0", path = "../../../protocols/v2/binary-sv2/binary-sv2" }
-const_sv2 = { version = "3.0.0", path = "../../../protocols/v2/const-sv2"}
-buffer_sv2 = { version = "1.0.0", path = "../../../utils/buffer"}
-tracing = { version = "0.1"}
-=======
 framing_sv2 = { path = "../../../protocols/v2/framing-sv2" }
 noise_sv2 = { path = "../../../protocols/v2/noise-sv2", default-features = false, optional = true }
 binary_sv2 = { path = "../../../protocols/v2/binary-sv2" }
@@ -28,7 +19,6 @@
 buffer_sv2 = { path = "../../../utils/buffer"}
 rand = { version = "0.8.5", default-features = false }
 tracing = { version = "0.1", optional = true }
->>>>>>> 5854e5ad
 
 [dev-dependencies]
 key-utils = { path = "../../../utils/key-utils" }
