// # Signature-Based Message Handling
//
// Defines the [`SignatureNoiseMessage`] struct, which represents a signed message used in the
// Noise protocol to authenticate and verify the identity of a party during the handshake.
//
// This module provides utilities for creating, signing, and verifying Noise protocol messages
// using Schnorr signatures over the [`secp256k1`] elliptic curve. It encapsulates signed messages
// along with versioning and validity timestamps. The following capabilities are supported:
//
// - Conversion of raw byte arrays into structured [`SignatureNoiseMessage`] instances.
// - Message signing using Schnorr signatures and the [`secp256k1`] curve.
// - Verification of signed messages, ensuring they fall within valid time periods and are signed by
//   an authorized public key.
//
// ## Usage
//
// The [`SignatureNoiseMessage`] is used by both the [`crate::Responder`] and [`crate::Initiator`]
// roles. The [`crate::Responder`] uses the `sign` method to generate a Schnorr signature over the
// initial message sent by the initiator. The [`crate::Initiator`] uses the `verify` method to
// check the validity of the signed message from the responder, comparing it against the provided
// public key and optional authority key, while ensuring the message falls within the specified
// validity period.

use core::convert::TryInto;

use secp256k1::{hashes::sha256, schnorr::Signature, Keypair, Message, Secp256k1, XOnlyPublicKey};

/// `SignatureNoiseMessage` represents a signed message used in the Noise NX protocol
/// for authentication during the handshake process. It encapsulates the necessary
/// details for signature verification, including protocol versioning, validity periods,
/// and a Schnorr signature over the message.
///
/// This structure ensures that messages are authenticated and valid only within
/// a specified time window, using Schnorr signatures over the `secp256k1` elliptic curve.
pub struct SignatureNoiseMessage {
    // Version of the protocol being used.
    pub version: u16,
    // Start of the validity period for the message, expressed as a Unix timestamp.
    pub valid_from: u32,
    // End of the validity period for the message, expressed as a Unix timestamp.
    pub not_valid_after: u32,
    // 64-byte Schnorr signature that authenticates the message.
    pub signature: [u8; 64],
}

impl From<[u8; 74]> for SignatureNoiseMessage {
    // Converts a 74-byte array into a [`SignatureNoiseMessage`].
    //
    // Allows a raw 74-byte array to be converted into a [`SignatureNoiseMessage`], extracting the
    // version, validity periods, and signature from the provided data. Panics if the byte array
    // cannot be correctly converted into the struct fields.
    fn from(value: [u8; 74]) -> Self {
        let version = u16::from_le_bytes(value[0..2].try_into().unwrap());
        let valid_from = u32::from_le_bytes(value[2..6].try_into().unwrap());
        let not_valid_after = u32::from_le_bytes(value[6..10].try_into().unwrap());
        let signature = value[10..74].try_into().unwrap();
        Self {
            version,
            valid_from,
            not_valid_after,
            signature,
        }
    }
}

impl SignatureNoiseMessage {
    // Verifies the [`SignatureNoiseMessage`] against the provided public key and an optional
    // authority public key. The verification checks that the message is currently valid
    // (i.e., within the `valid_from` and `not_valid_after` time window) and that the signature
    // is correctly signed by the authority.
    //
    // If an authority public key is not provided, the function assumes that the signature
    // is already valid without further verification.
    #[allow(dead_code)]
    #[cfg(feature = "std")]
    pub fn verify(self, pk: &XOnlyPublicKey, authority_pk: &Option<XOnlyPublicKey>) -> bool {
        let now = std::time::SystemTime::now()
            .duration_since(std::time::UNIX_EPOCH)
            .unwrap()
            .as_secs() as u32;
        self.verify_with_now(pk, authority_pk, now)
    }

    /// Verifies the validity and authenticity of the `SignatureNoiseMessage` at a given timestamp.
    ///
    /// See [`Self::verify`] for more details.
    ///
    /// The current system time should be provided to avoid relying on `std` and allow `no_std`
    /// environments to use another source of time.

    #[inline]
    pub fn verify_with_now(
        self,
        pk: &XOnlyPublicKey,
        authority_pk: &Option<XOnlyPublicKey>,
        now: u32,
    ) -> bool {
        if let Some(authority_pk) = authority_pk {
<<<<<<< HEAD
            let now = SystemTime::now()
                .duration_since(SystemTime::UNIX_EPOCH)
                .unwrap()
                .as_secs() as u32;
            if (self.valid_from - 10) <= now && (self.not_valid_after + 10) >= now {
=======
            if self.valid_from <= now && self.not_valid_after >= now {
>>>>>>> 5854e5ad
                let secp = Secp256k1::verification_only();
                let (m, s) = self.split();
                // m = SHA-256(version || valid_from || not_valid_after || server_static_key)
                let m = [&m[0..10], &pk.serialize()].concat();
                let m = Message::from_hashed_data::<sha256::Hash>(&m);
                let s = match Signature::from_slice(&s) {
                    Ok(s) => s,
                    _ => return false,
                };
                secp.verify_schnorr(&s, &m, authority_pk).is_ok()
            } else {
                false
            }
        } else {
            true
        }
    }

    // Signs a [`SignatureNoiseMessage`] using the provided keypair (`kp`).
    //
    // Creates a Schnorr signature for the message, combining the version, validity period, and
    // the static public key of the server (`static_pk`). The resulting signature is then written
    // into the provided message buffer (`msg`).
    #[allow(dead_code)]
    #[cfg(feature = "std")]
    pub fn sign(msg: &mut [u8; 74], static_pk: &XOnlyPublicKey, kp: &Keypair) {
        Self::sign_with_rng(msg, static_pk, kp, &mut rand::thread_rng());
    }

    /// Signs a [`SignatureNoiseMessage`] using the provided keypair (`kp`) and a custom random
    /// number generator.
    ///
    /// See [`Self::sign`] for more details.
    ///
    /// The random number generator is used in the signature generation. It should be provided in
    /// order to not implicitely rely on `std` and allow `no_std` environments to provide a
    /// hardware random number generator for example.
    #[inline]
    pub fn sign_with_rng<R: rand::Rng + rand::CryptoRng>(
        msg: &mut [u8; 74],
        static_pk: &XOnlyPublicKey,
        kp: &Keypair,
        rng: &mut R,
    ) {
        let secp = Secp256k1::signing_only();
        let m = [&msg[0..10], &static_pk.serialize()].concat();
        let m = Message::from_hashed_data::<sha256::Hash>(&m);
        let signature = secp.sign_schnorr_with_rng(&m, kp, rng);
        for (i, b) in signature.as_ref().iter().enumerate() {
            msg[10 + i] = *b;
        }
    }

    // Splits the [`SignatureNoiseMessage`] into its component parts: the message hash and the
    // signature.
    //
    // Separates the message into the first 10 bytes (containing the version and validity period)
    // and the 64-byte Schnorr signature, returning them in a tuple. Used internally during the
    // verification process.
    fn split(self) -> ([u8; 10], [u8; 64]) {
        let mut m = [0; 10];
        m[0] = self.version.to_le_bytes()[0];
        m[1] = self.version.to_le_bytes()[1];
        m[2] = self.valid_from.to_le_bytes()[0];
        m[3] = self.valid_from.to_le_bytes()[1];
        m[4] = self.valid_from.to_le_bytes()[2];
        m[5] = self.valid_from.to_le_bytes()[3];
        m[6] = self.not_valid_after.to_le_bytes()[0];
        m[7] = self.not_valid_after.to_le_bytes()[1];
        m[8] = self.not_valid_after.to_le_bytes()[2];
        m[9] = self.not_valid_after.to_le_bytes()[3];
        (m, self.signature)
    }
}<|MERGE_RESOLUTION|>--- conflicted
+++ resolved
@@ -96,15 +96,7 @@
         now: u32,
     ) -> bool {
         if let Some(authority_pk) = authority_pk {
-<<<<<<< HEAD
-            let now = SystemTime::now()
-                .duration_since(SystemTime::UNIX_EPOCH)
-                .unwrap()
-                .as_secs() as u32;
             if (self.valid_from - 10) <= now && (self.not_valid_after + 10) >= now {
-=======
-            if self.valid_from <= now && self.not_valid_after >= now {
->>>>>>> 5854e5ad
                 let secp = Secp256k1::verification_only();
                 let (m, s) = self.split();
                 // m = SHA-256(version || valid_from || not_valid_after || server_static_key)
