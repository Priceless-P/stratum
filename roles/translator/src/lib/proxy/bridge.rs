use super::super::{
    downstream_sv1::{DownstreamMessages, SetDownstreamTarget, SubmitShareWithChannelId},
    error::{
        Error::{self, PoisonLock},
        ProxyResult,
    },
    status,
};
use async_channel::{Receiver, Sender};
use error_handling::handle_result;
use roles_logic_sv2::{
    channel_logic::channel_factory::{
        ExtendedChannelKind, OnNewShare, ProxyExtendedChannelFactory, Share,
    },
    mining_sv2::{
        ExtendedExtranonce, NewExtendedMiningJob, SetNewPrevHash, SubmitSharesExtended, Target,
    },
    parsers::Mining,
    utils::{GroupId, Mutex},
    Error as RolesLogicError,
};
use std::sync::Arc;
use tokio::{sync::broadcast, task::AbortHandle};
use tracing::{debug, error, info, warn};
use v1::{client_to_server::Submit, server_to_client, utils::HexU32Be};

/// Bridge between the SV2 `Upstream` and SV1 `Downstream` responsible for the following messaging
/// translation:
/// 1. SV1 `mining.submit` -> SV2 `SubmitSharesExtended`
/// 2. SV2 `SetNewPrevHash` + `NewExtendedMiningJob` -> SV1 `mining.notify`
#[derive(Debug)]
pub struct Bridge {
    /// Receives a SV1 `mining.submit` message from the Downstream role.
    rx_sv1_downstream: Receiver<DownstreamMessages>,
    /// Sends SV2 `SubmitSharesExtended` messages translated from SV1 `mining.submit` messages to
    /// the `Upstream`.
    tx_sv2_submit_shares_ext: Sender<SubmitSharesExtended<'static>>,
    /// Receives a SV2 `SetNewPrevHash` message from the `Upstream` to be translated (along with a
    /// SV2 `NewExtendedMiningJob` message) to a SV1 `mining.submit` for the `Downstream`.
    rx_sv2_set_new_prev_hash: Receiver<SetNewPrevHash<'static>>,
    /// Receives a SV2 `NewExtendedMiningJob` message from the `Upstream` to be translated (along
    /// with a SV2 `SetNewPrevHash` message) to a SV1 `mining.submit` to be sent to the
    /// `Downstream`.
    rx_sv2_new_ext_mining_job: Receiver<NewExtendedMiningJob<'static>>,
    /// Sends SV1 `mining.notify` message (translated from the SV2 `SetNewPrevHash` and
    /// `NewExtendedMiningJob` messages stored in the `NextMiningNotify`) to the `Downstream`.
    tx_sv1_notify: broadcast::Sender<server_to_client::Notify<'static>>,
    /// Allows the bridge the ability to communicate back to the main thread any status updates
    /// that would interest the main thread for error handling
    tx_status: status::Sender,
    /// Stores the most recent SV1 `mining.notify` values to be sent to the `Downstream` upon
    /// receiving a new SV2 `SetNewPrevHash` and `NewExtendedMiningJob` messages **before** any
    /// Downstream role connects to the proxy.
    ///
    /// Once the proxy establishes a connection with the SV2 Upstream role, it immediately receives
    /// a SV2 `SetNewPrevHash` and `NewExtendedMiningJob` message. This happens before the
    /// connection to the Downstream role(s) occur. The `last_notify` member fields allows these
    /// first notify values to be relayed to the `Downstream` once a Downstream role connects. Once
    /// a Downstream role connects and receives the first notify values, this member field is no
    /// longer used.
    last_notify: Option<server_to_client::Notify<'static>>,
    pub(self) channel_factory: ProxyExtendedChannelFactory,
    future_jobs: Vec<NewExtendedMiningJob<'static>>,
    last_p_hash: Option<SetNewPrevHash<'static>>,
    target: Arc<Mutex<Vec<u8>>>,
    last_job_id: u32,
    task_collector: Arc<Mutex<Vec<(AbortHandle, String)>>>,
}

impl Bridge {
    #[allow(clippy::too_many_arguments)]
    /// Instantiate a new `Bridge`.
    pub fn new(
        rx_sv1_downstream: Receiver<DownstreamMessages>,
        tx_sv2_submit_shares_ext: Sender<SubmitSharesExtended<'static>>,
        rx_sv2_set_new_prev_hash: Receiver<SetNewPrevHash<'static>>,
        rx_sv2_new_ext_mining_job: Receiver<NewExtendedMiningJob<'static>>,
        tx_sv1_notify: broadcast::Sender<server_to_client::Notify<'static>>,
        tx_status: status::Sender,
        extranonces: ExtendedExtranonce,
        target: Arc<Mutex<Vec<u8>>>,
        up_id: u32,
        task_collector: Arc<Mutex<Vec<(AbortHandle, String)>>>,
    ) -> Arc<Mutex<Self>> {
        let ids = Arc::new(Mutex::new(GroupId::new()));
        let share_per_min = 1.0;
        let upstream_target: [u8; 32] =
            target.safe_lock(|t| t.clone()).unwrap().try_into().unwrap();
        let upstream_target: Target = upstream_target.into();
        Arc::new(Mutex::new(Self {
            rx_sv1_downstream,
            tx_sv2_submit_shares_ext,
            rx_sv2_set_new_prev_hash,
            rx_sv2_new_ext_mining_job,
            tx_sv1_notify,
            tx_status,
            last_notify: None,
            channel_factory: ProxyExtendedChannelFactory::new(
                ids,
                extranonces,
                None,
                share_per_min,
                ExtendedChannelKind::Proxy { upstream_target },
                None,
<<<<<<< HEAD
=======
                "".into(),
>>>>>>> 5854e5ad
                up_id,
            ),
            future_jobs: vec![],
            last_p_hash: None,
            target,
            last_job_id: 0,
            task_collector,
        }))
    }

    #[allow(clippy::result_large_err)]
    pub fn on_new_sv1_connection(
        &mut self,
        hash_rate: f32,
    ) -> ProxyResult<'static, OpenSv1Downstream> {
        match self.channel_factory.new_extended_channel(0, hash_rate, 0) {
            Ok(messages) => {
                for message in messages {
                    match message {
                        Mining::OpenExtendedMiningChannelSuccess(success) => {
                            let extranonce = success.extranonce_prefix.to_vec();
                            let extranonce2_len = success.extranonce_size;
                            self.target
                                .safe_lock(|t| *t = success.target.to_vec())
                                .map_err(|_e| PoisonLock)?;
                            return Ok(OpenSv1Downstream {
                                channel_id: success.channel_id,
                                last_notify: self.last_notify.clone(),
                                extranonce,
                                target: self.target.clone(),
                                extranonce2_len,
                            });
                        }
                        Mining::OpenMiningChannelError(_) => todo!(),
                        Mining::SetNewPrevHash(_) => (),
                        Mining::NewExtendedMiningJob(_) => (),
                        _ => unreachable!(),
                    }
                }
            }
            Err(_) => {
                return Err(Error::SubprotocolMining(
                    "Bridge: failed to open new extended channel".to_string(),
                ))
            }
        };
        Err(Error::SubprotocolMining(
            "Bridge: Invalid mining message when opening downstream connection".to_string(),
        ))
    }

    /// Starts the tasks that receive SV1 and SV2 messages to be translated and sent to their
    /// respective roles.
    pub fn start(self_: Arc<Mutex<Self>>) {
        Self::handle_new_prev_hash(self_.clone());
        Self::handle_new_extended_mining_job(self_.clone());
        Self::handle_downstream_messages(self_);
    }

    /// Receives a `DownstreamMessages` message from the `Downstream`, handles based on the
    /// variant received.
    fn handle_downstream_messages(self_: Arc<Mutex<Self>>) {
        let task_collector_handle_downstream =
            self_.safe_lock(|b| b.task_collector.clone()).unwrap();
        let (rx_sv1_downstream, tx_status) = self_
            .safe_lock(|s| (s.rx_sv1_downstream.clone(), s.tx_status.clone()))
            .unwrap();
        let handle_downstream = tokio::task::spawn(async move {
            loop {
                let msg = handle_result!(tx_status, rx_sv1_downstream.clone().recv().await);

                match msg {
                    DownstreamMessages::SubmitShares(share) => {
                        handle_result!(
                            tx_status,
                            Self::handle_submit_shares(self_.clone(), share).await
                        );
                    }
                    DownstreamMessages::SetDownstreamTarget(new_target) => {
                        handle_result!(
                            tx_status,
                            Self::handle_update_downstream_target(self_.clone(), new_target)
                        );
                    }
                };
            }
        });
        let _ = task_collector_handle_downstream.safe_lock(|a| {
            a.push((
                handle_downstream.abort_handle(),
                "handle_downstream_message".to_string(),
            ))
        });
    }
    /// receives a `SetDownstreamTarget` and updates the downstream target for the channel
    #[allow(clippy::result_large_err)]
    fn handle_update_downstream_target(
        self_: Arc<Mutex<Self>>,
        new_target: SetDownstreamTarget,
    ) -> ProxyResult<'static, ()> {
        self_
            .safe_lock(|b| {
                b.channel_factory
                    .update_target_for_channel(new_target.channel_id, new_target.new_target);
            })
            .map_err(|_| PoisonLock)?;
        Ok(())
    }
    /// receives a `SubmitShareWithChannelId` and validates the shares and sends to `Upstream` if
    /// the share meets the upstream target
    async fn handle_submit_shares(
        self_: Arc<Mutex<Self>>,
        share: SubmitShareWithChannelId,
    ) -> ProxyResult<'static, ()> {
        let (tx_sv2_submit_shares_ext, target_mutex, tx_status) = self_
            .safe_lock(|s| {
                (
                    s.tx_sv2_submit_shares_ext.clone(),
                    s.target.clone(),
                    s.tx_status.clone(),
                )
            })
            .map_err(|_| PoisonLock)?;
        let upstream_target: [u8; 32] = target_mutex
            .safe_lock(|t| t.clone())
            .map_err(|_| PoisonLock)?
            .try_into()?;
        let mut upstream_target: Target = upstream_target.into();
        self_
            .safe_lock(|s| s.channel_factory.set_target(&mut upstream_target))
            .map_err(|_| PoisonLock)?;

        let sv2_submit = self_
            .safe_lock(|s| {
                s.translate_submit(share.channel_id, share.share, share.version_rolling_mask)
            })
            .map_err(|_| PoisonLock)??;
        let res = self_
            .safe_lock(|s| s.channel_factory.on_submit_shares_extended(sv2_submit))
            .map_err(|_| PoisonLock);

        match res {
            Ok(Ok(OnNewShare::SendErrorDownstream(e))) => {
                warn!(
                    "Submit share error {:?}",
                    std::str::from_utf8(&e.error_code.to_vec()[..])
                );
            }
            Ok(Ok(OnNewShare::SendSubmitShareUpstream((share, _)))) => {
                info!("SHARE MEETS UPSTREAM TARGET");
                match share {
                    Share::Extended(share) => {
                        tx_sv2_submit_shares_ext.send(share).await?;
                    }
                    // We are in an extended channel shares are extended
                    Share::Standard(_) => unreachable!(),
                }
            }
            // We are in an extended channel this variant is group channle only
            Ok(Ok(OnNewShare::RelaySubmitShareUpstream)) => unreachable!(),
            Ok(Ok(OnNewShare::ShareMeetDownstreamTarget)) => {
                debug!("SHARE MEETS DOWNSTREAM TARGET");
            }
            // Proxy do not have JD capabilities
            Ok(Ok(OnNewShare::ShareMeetBitcoinTarget(..))) => unreachable!(),
            Ok(Err(e)) => error!("Error: {:?}", e),
            Err(e) => {
                let _ = tx_status
                    .send(status::Status {
                        state: status::State::BridgeShutdown(e),
                    })
                    .await;
            }
        }
        Ok(())
    }

    /// Translates a SV1 `mining.submit` message to a SV2 `SubmitSharesExtended` message.
    #[allow(clippy::result_large_err)]
    fn translate_submit(
        &self,
        channel_id: u32,
        sv1_submit: Submit,
        version_rolling_mask: Option<HexU32Be>,
    ) -> ProxyResult<'static, SubmitSharesExtended<'static>> {
        let last_version = self
            .channel_factory
            .last_valid_job_version()
            .ok_or(Error::RolesSv2Logic(RolesLogicError::NoValidJob))?;
        let version = match (sv1_submit.version_bits, version_rolling_mask) {
            // regarding version masking see https://github.com/slushpool/stratumprotocol/blob/master/stratum-extensions.mediawiki#changes-in-request-miningsubmit
            (Some(vb), Some(mask)) => (last_version & !mask.0) | (vb.0 & mask.0),
            (None, None) => last_version,
            _ => return Err(Error::V1Protocol(v1::error::Error::InvalidSubmission)),
        };
        let mining_device_extranonce: Vec<u8> = sv1_submit.extra_nonce2.into();
        let extranonce2 = mining_device_extranonce;
        Ok(SubmitSharesExtended {
            channel_id,
            // I put 0 below cause sequence_number is not what should be TODO
            sequence_number: 0,
            job_id: sv1_submit.job_id.parse::<u32>()?,
            nonce: sv1_submit.nonce.0,
            ntime: sv1_submit.time.0,
            version,
            extranonce: extranonce2.try_into()?,
        })
    }

    async fn handle_new_prev_hash_(
        self_: Arc<Mutex<Self>>,
        sv2_set_new_prev_hash: SetNewPrevHash<'static>,
        tx_sv1_notify: broadcast::Sender<server_to_client::Notify<'static>>,
    ) -> Result<(), Error<'static>> {
        while !crate::upstream_sv2::upstream::IS_NEW_JOB_HANDLED
            .load(std::sync::atomic::Ordering::SeqCst)
        {
            tokio::task::yield_now().await;
        }
        self_
            .safe_lock(|s| s.last_p_hash = Some(sv2_set_new_prev_hash.clone()))
            .map_err(|_| PoisonLock)?;

        let on_new_prev_hash_res = self_
            .safe_lock(|s| {
                s.channel_factory
                    .on_new_prev_hash(sv2_set_new_prev_hash.clone())
            })
            .map_err(|_| PoisonLock)?;
        on_new_prev_hash_res?;

        let mut future_jobs = self_
            .safe_lock(|s| {
                let future_jobs = s.future_jobs.clone();
                s.future_jobs = vec![];
                future_jobs
            })
            .map_err(|_| PoisonLock)?;

        let extranonce_len = self_
            .safe_lock(|s| s.channel_factory.get_extranonce_len())
            .unwrap();

        let mut match_a_future_job = false;
        while let Some(job) = future_jobs.pop() {
            if job.job_id == sv2_set_new_prev_hash.job_id {
                let j_id = job.job_id;
                // Create the mining.notify to be sent to the Downstream.
                let notify = crate::proxy::next_mining_notify::create_notify(
                    sv2_set_new_prev_hash.clone(),
                    job,
                    true,
                    extranonce_len,
                );

                // Get the sender to send the mining.notify to the Downstream
                tx_sv1_notify.send(notify.clone())?;
                match_a_future_job = true;
                self_
                    .safe_lock(|s| {
                        s.last_notify = Some(notify);
                        s.last_job_id = j_id;
                    })
                    .map_err(|_| PoisonLock)?;
                break;
            }
        }
        if !match_a_future_job {
            debug!("No future jobs for {:?}", sv2_set_new_prev_hash);
        }
        Ok(())
    }

    /// Receives a SV2 `SetNewPrevHash` message from the `Upstream` and creates a SV1
    /// `mining.notify` message (in conjunction with a previously received SV2
    /// `NewExtendedMiningJob` message) which is sent to the `Downstream`. The protocol requires
    /// that before every received `SetNewPrevHash`, a `NewExtendedMiningJob` with a
    /// corresponding `job_id` has already been received. If this is not the case, an error has
    /// occurred on the Upstream pool role and the connection will close.
    fn handle_new_prev_hash(self_: Arc<Mutex<Self>>) {
        let task_collector_handle_new_prev_hash =
            self_.safe_lock(|b| b.task_collector.clone()).unwrap();
        let (tx_sv1_notify, rx_sv2_set_new_prev_hash, tx_status) = self_
            .safe_lock(|s| {
                (
                    s.tx_sv1_notify.clone(),
                    s.rx_sv2_set_new_prev_hash.clone(),
                    s.tx_status.clone(),
                )
            })
            .unwrap();
        debug!("Starting handle_new_prev_hash task");
        let handle_new_prev_hash = tokio::task::spawn(async move {
            loop {
                // Receive `SetNewPrevHash` from `Upstream`
                let sv2_set_new_prev_hash: SetNewPrevHash =
                    handle_result!(tx_status, rx_sv2_set_new_prev_hash.clone().recv().await);
                debug!(
                    "handle_new_prev_hash job_id: {:?}",
                    &sv2_set_new_prev_hash.job_id
                );
                handle_result!(
                    tx_status.clone(),
                    Self::handle_new_prev_hash_(
                        self_.clone(),
                        sv2_set_new_prev_hash,
                        tx_sv1_notify.clone(),
                    )
                    .await
                )
            }
        });
        let _ = task_collector_handle_new_prev_hash.safe_lock(|a| {
            a.push((
                handle_new_prev_hash.abort_handle(),
                "handle_new_prev_hash".to_string(),
            ))
        });
    }

    async fn handle_new_extended_mining_job_(
        self_: Arc<Mutex<Self>>,
        sv2_new_extended_mining_job: NewExtendedMiningJob<'static>,
        tx_sv1_notify: broadcast::Sender<server_to_client::Notify<'static>>,
    ) -> Result<(), Error<'static>> {
        // convert to non segwit jobs so we dont have to depend if miner's support segwit or not
        self_
            .safe_lock(|s| {
                s.channel_factory
                    .on_new_extended_mining_job(sv2_new_extended_mining_job.as_static().clone())
            })
            .map_err(|_| PoisonLock)??;
        let extranonce_len = self_
            .safe_lock(|s| s.channel_factory.get_extranonce_len())
            .unwrap();

        // If future_job=true, this job is meant for a future SetNewPrevHash that the proxy
        // has yet to receive. Insert this new job into the job_mapper .
        if sv2_new_extended_mining_job.is_future() {
            self_
                .safe_lock(|s| s.future_jobs.push(sv2_new_extended_mining_job.clone()))
                .map_err(|_| PoisonLock)?;
            Ok(())

        // If future_job=false, this job is meant for the current SetNewPrevHash.
        } else {
            let last_p_hash_option = self_
                .safe_lock(|s| s.last_p_hash.clone())
                .map_err(|_| PoisonLock)?;

            // last_p_hash is an Option<SetNewPrevHash> so we need to map to the correct error type
            // to be handled
            let last_p_hash = last_p_hash_option.ok_or(Error::RolesSv2Logic(
                RolesLogicError::JobIsNotFutureButPrevHashNotPresent,
            ))?;

            let j_id = sv2_new_extended_mining_job.job_id;
            // Create the mining.notify to be sent to the Downstream.
            // clean_jobs must be false because it's not a NewPrevHash template
            let notify = crate::proxy::next_mining_notify::create_notify(
                last_p_hash,
                sv2_new_extended_mining_job.clone(),
                false,
                extranonce_len,
            );
            // Get the sender to send the mining.notify to the Downstream
            tx_sv1_notify.send(notify.clone())?;
            self_
                .safe_lock(|s| {
                    s.last_notify = Some(notify);
                    s.last_job_id = j_id;
                })
                .map_err(|_| PoisonLock)?;
            Ok(())
        }
    }

    /// Receives a SV2 `NewExtendedMiningJob` message from the `Upstream`. If `future_job=true`,
    /// this job is intended for a future SV2 `SetNewPrevHash` that has yet to be received. This
    /// job is stored until a SV2 `SetNewPrevHash` message with a corresponding `job_id` is
    /// received. If `future_job=false`, this job is intended for the SV2 `SetNewPrevHash` that is
    /// currently being mined on. In this case, a SV1 `mining.notify` is created and is sent to the
    /// `Downstream`. If `future_job=false` but this job's `job_id` does not match the current SV2
    /// `SetNewPrevHash` `job_id`, an error has occurred on the Upstream pool role and the
    /// connection will close.
    fn handle_new_extended_mining_job(self_: Arc<Mutex<Self>>) {
        let task_collector_new_extended_mining_job =
            self_.safe_lock(|b| b.task_collector.clone()).unwrap();
        let (tx_sv1_notify, rx_sv2_new_ext_mining_job, tx_status) = self_
            .safe_lock(|s| {
                (
                    s.tx_sv1_notify.clone(),
                    s.rx_sv2_new_ext_mining_job.clone(),
                    s.tx_status.clone(),
                )
            })
            .unwrap();
        debug!("Starting handle_new_extended_mining_job task");
        let handle_new_extended_mining_job = tokio::task::spawn(async move {
            loop {
                // Receive `NewExtendedMiningJob` from `Upstream`
                let sv2_new_extended_mining_job: NewExtendedMiningJob = handle_result!(
                    tx_status.clone(),
                    rx_sv2_new_ext_mining_job.clone().recv().await
                );
                debug!(
                    "handle_new_extended_mining_job job_id: {:?}",
                    &sv2_new_extended_mining_job.job_id
                );
                handle_result!(
                    tx_status,
                    Self::handle_new_extended_mining_job_(
                        self_.clone(),
                        sv2_new_extended_mining_job,
                        tx_sv1_notify.clone(),
                    )
                    .await
                );
                crate::upstream_sv2::upstream::IS_NEW_JOB_HANDLED
                    .store(true, std::sync::atomic::Ordering::SeqCst);
            }
        });
        let _ = task_collector_new_extended_mining_job.safe_lock(|a| {
            a.push((
                handle_new_extended_mining_job.abort_handle(),
                "handle_new_extended_mining_job".to_string(),
            ))
        });
    }
}
pub struct OpenSv1Downstream {
    pub channel_id: u32,
    pub last_notify: Option<server_to_client::Notify<'static>>,
    pub extranonce: Vec<u8>,
    pub target: Arc<Mutex<Vec<u8>>>,
    pub extranonce2_len: u16,
}

#[cfg(test)]
mod test {
    use super::*;
    use async_channel::bounded;
    use stratum_common::bitcoin::{absolute::LockTime, consensus, transaction::Version};

    pub mod test_utils {
        use super::*;

        #[allow(dead_code)]
        pub struct BridgeInterface {
            pub tx_sv1_submit: Sender<DownstreamMessages>,
            pub rx_sv2_submit_shares_ext: Receiver<SubmitSharesExtended<'static>>,
            pub tx_sv2_set_new_prev_hash: Sender<SetNewPrevHash<'static>>,
            pub tx_sv2_new_ext_mining_job: Sender<NewExtendedMiningJob<'static>>,
            pub rx_sv1_notify: broadcast::Receiver<server_to_client::Notify<'static>>,
        }

        pub fn create_bridge(
            extranonces: ExtendedExtranonce,
        ) -> (Arc<Mutex<Bridge>>, BridgeInterface) {
            let (tx_sv1_submit, rx_sv1_submit) = bounded(1);
            let (tx_sv2_submit_shares_ext, rx_sv2_submit_shares_ext) = bounded(1);
            let (tx_sv2_set_new_prev_hash, rx_sv2_set_new_prev_hash) = bounded(1);
            let (tx_sv2_new_ext_mining_job, rx_sv2_new_ext_mining_job) = bounded(1);
            let (tx_sv1_notify, rx_sv1_notify) = broadcast::channel(1);
            let (tx_status, _rx_status) = bounded(1);
            let upstream_target = vec![
                0, 0, 0, 0, 255, 255, 255, 255, 0, 0, 0, 0, 0, 0, 0, 0, 0, 0, 0, 0, 0, 0, 0, 0, 0,
                0, 0, 0, 0, 0, 0, 0,
            ];
            let interface = BridgeInterface {
                tx_sv1_submit,
                rx_sv2_submit_shares_ext,
                tx_sv2_set_new_prev_hash,
                tx_sv2_new_ext_mining_job,
                rx_sv1_notify,
            };

            let task_collector = Arc::new(Mutex::new(vec![]));
            let b = Bridge::new(
                rx_sv1_submit,
                tx_sv2_submit_shares_ext,
                rx_sv2_set_new_prev_hash,
                rx_sv2_new_ext_mining_job,
                tx_sv1_notify,
                status::Sender::Bridge(tx_status),
                extranonces,
                Arc::new(Mutex::new(upstream_target)),
                1,
                task_collector,
            );
            (b, interface)
        }

        pub fn create_sv1_submit(job_id: u32) -> Submit<'static> {
            Submit {
                user_name: "test_user".to_string(),
                job_id: job_id.to_string(),
                extra_nonce2: v1::utils::Extranonce::try_from([0; 32].to_vec()).unwrap(),
                time: v1::utils::HexU32Be(1),
                nonce: v1::utils::HexU32Be(1),
                version_bits: None,
                id: 0,
            }
        }
    }

    #[test]
    fn test_version_bits_insert() {
        use stratum_common::{
            bitcoin,
            bitcoin::{blockdata::witness::Witness, hashes::Hash},
        };

        let extranonces = ExtendedExtranonce::new(0..6, 6..8, 8..16);
        let (bridge, _) = test_utils::create_bridge(extranonces);
        bridge
            .safe_lock(|bridge| {
                let channel_id = 1;
                let out_id = bitcoin::hashes::sha256d::Hash::from_slice(&[
                    0_u8, 0, 0, 0, 0, 0, 0, 0, 0, 0, 0, 0, 0, 0, 0, 0, 0, 0, 0, 0, 0, 0, 0, 0, 0,
                    0, 0, 0, 0, 0, 0, 0,
                ])
                .unwrap();
                let p_out = bitcoin::OutPoint {
                    txid: bitcoin::Txid::from_raw_hash(out_id),
                    vout: 0xffff_ffff,
                };
                let in_ = bitcoin::TxIn {
                    previous_output: p_out,
                    script_sig: vec![89_u8; 16].into(),
                    sequence: bitcoin::Sequence(0),
                    witness: Witness::from(vec![] as Vec<Vec<u8>>),
                };
                let tx = bitcoin::Transaction {
                    version: Version::ONE,
                    lock_time: LockTime::from_consensus(0),
                    input: vec![in_],
                    output: vec![],
                };
                let tx = consensus::serialize(&tx);
                let _down = bridge
                    .channel_factory
                    .add_standard_channel(0, 10_000_000_000.0, true, 1)
                    .unwrap();
                let prev_hash = SetNewPrevHash {
                    channel_id,
                    job_id: 0,
                    prev_hash: [
                        3, 3, 3, 3, 3, 3, 3, 3, 3, 3, 3, 3, 3, 3, 3, 3, 3, 3, 3, 3, 3, 3, 3, 3, 3,
                        3, 3, 3, 3, 3, 3, 3,
                    ]
                    .into(),
                    min_ntime: 989898,
                    nbits: 9,
                };
                bridge.channel_factory.on_new_prev_hash(prev_hash).unwrap();
                let now = std::time::SystemTime::now()
                    .duration_since(std::time::UNIX_EPOCH)
                    .unwrap()
                    .as_secs() as u32;
                let new_mining_job = NewExtendedMiningJob {
                    channel_id,
                    job_id: 0,
                    min_ntime: binary_sv2::Sv2Option::new(Some(now)),
                    version: 0b0000_0000_0000_0000,
                    version_rolling_allowed: false,
                    merkle_path: vec![].into(),
                    coinbase_tx_prefix: tx[0..42].to_vec().try_into().unwrap(),
                    coinbase_tx_suffix: tx[58..].to_vec().try_into().unwrap(),
                };
                bridge
                    .channel_factory
                    .on_new_extended_mining_job(new_mining_job.clone())
                    .unwrap();

                // pass sv1_submit into Bridge::translate_submit
                let sv1_submit = test_utils::create_sv1_submit(0);
                let sv2_message = bridge
                    .translate_submit(channel_id, sv1_submit, None)
                    .unwrap();
                // assert sv2 message equals sv1 with version bits added
                assert_eq!(
                    new_mining_job.version, sv2_message.version,
                    "Version bits were not inserted for non version rolling sv1 message"
                );
            })
            .unwrap();
    }
}<|MERGE_RESOLUTION|>--- conflicted
+++ resolved
@@ -102,10 +102,6 @@
                 share_per_min,
                 ExtendedChannelKind::Proxy { upstream_target },
                 None,
-<<<<<<< HEAD
-=======
-                "".into(),
->>>>>>> 5854e5ad
                 up_id,
             ),
             future_jobs: vec![],
