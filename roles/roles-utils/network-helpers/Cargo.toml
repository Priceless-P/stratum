[package]
name = "network_helpers_sv2"
version = "3.0.0"
authors = ["The Stratum V2 Developers"]
edition = "2018"
description = "Networking utils for SV2 roles"
documentation = "https://docs.rs/network_helpers_sv2"
homepage = "https://stratumprotocol.org"
repository = "https://github.com/stratum-mining/stratum"
license = "MIT OR Apache-2.0"
keywords = ["stratum", "mining", "bitcoin", "protocol"]


# See more keys and their definitions at https://doc.rust-lang.org/cargo/reference/manifest.html

[dependencies]
async-std = { version = "1.8.0", optional = true }
async-channel = { version = "1.8.0", optional = true }
<<<<<<< HEAD
tokio = { version = "1", features = ["full"], optional = true }
binary_sv2 = { version = "^2.0.0", path = "../../../protocols/v2/binary-sv2/binary-sv2", optional = true }
codec_sv2 = { version = "1.0.1", path = "../../../protocols/v2/codec-sv2", features=["noise_sv2"], optional = true }
const_sv2 = {version = "3.0.0", path = "../../../protocols/v2/const-sv2"}
serde = { version = "1.0.89", features = ["derive"], default-features = false, optional = true }
=======
tokio = { version = "1", features = ["full"] }
binary_sv2 = { path = "../../../protocols/v2/binary-sv2", optional = true }
codec_sv2 = { path = "../../../protocols/v2/codec-sv2", features=["noise_sv2"], optional = true }
const_sv2 = {path = "../../../protocols/v2/const-sv2"}
>>>>>>> 5854e5ad
tracing = { version = "0.1" }
futures = "0.3.28"

[features]
default = ["async-channel", "binary_sv2", "codec_sv2"]
with_buffer_pool = ["codec_sv2/with_buffer_pool"]

[package.metadata.docs.rs]
features = ["with_buffer_pool"]<|MERGE_RESOLUTION|>--- conflicted
+++ resolved
@@ -16,18 +16,10 @@
 [dependencies]
 async-std = { version = "1.8.0", optional = true }
 async-channel = { version = "1.8.0", optional = true }
-<<<<<<< HEAD
-tokio = { version = "1", features = ["full"], optional = true }
-binary_sv2 = { version = "^2.0.0", path = "../../../protocols/v2/binary-sv2/binary-sv2", optional = true }
-codec_sv2 = { version = "1.0.1", path = "../../../protocols/v2/codec-sv2", features=["noise_sv2"], optional = true }
-const_sv2 = {version = "3.0.0", path = "../../../protocols/v2/const-sv2"}
-serde = { version = "1.0.89", features = ["derive"], default-features = false, optional = true }
-=======
 tokio = { version = "1", features = ["full"] }
 binary_sv2 = { path = "../../../protocols/v2/binary-sv2", optional = true }
 codec_sv2 = { path = "../../../protocols/v2/codec-sv2", features=["noise_sv2"], optional = true }
 const_sv2 = {path = "../../../protocols/v2/const-sv2"}
->>>>>>> 5854e5ad
 tracing = { version = "0.1" }
 futures = "0.3.28"
 
