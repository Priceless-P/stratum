--- conflicted
+++ resolved
@@ -611,7 +611,6 @@
         let creator = JobsCreators::new(extranonce_len as u8);
         let share_per_min = 1.0;
         let kind = roles_logic_sv2::channel_logic::channel_factory::ExtendedChannelKind::Pool;
-<<<<<<< HEAD
         let channel_factory = Arc::new(Mutex::new(
             PoolChannelFactory::new(
                 ids,
@@ -624,17 +623,6 @@
             )
             .expect("Signature + extranonce lens exceed 32 bytes"),
         ));
-=======
-        let channel_factory = Arc::new(Mutex::new(PoolChannelFactory::new(
-            ids,
-            extranonces,
-            creator,
-            share_per_min,
-            kind,
-            pool_coinbase_outputs.expect("Invalid coinbase output in config"),
-            config.pool_signature.clone().into(),
-        )));
->>>>>>> 5854e5ad
         let pool = Arc::new(Mutex::new(Pool {
             downstreams: HashMap::with_hasher(BuildNoHashHasher::default()),
             solution_sender,
