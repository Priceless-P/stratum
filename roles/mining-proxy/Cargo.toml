[package]
name = "mining_proxy_sv2"
version = "0.1.3"
authors = ["The Stratum V2 Developers"]
edition = "2018"
description = "SV2 mining proxy role"
documentation = "https://docs.rs/mining_proxy_sv2"
readme = "README.md"
homepage = "https://stratumprotocol.org"
repository = "https://github.com/stratum-mining/stratum"
license = "MIT OR Apache-2.0"
keywords = ["stratum", "mining", "bitcoin", "protocol"]


[lib]
name = "mining_proxy_sv2"
path = "src/lib/mod.rs"

[dependencies]
stratum-common = { path = "../../common" }
async-channel = "1.8.0"
async-recursion = "0.3.2"
<<<<<<< HEAD
binary_sv2 = { version = "^2.0.0", path = "../../protocols/v2/binary-sv2/binary-sv2" }
buffer_sv2 = { version = "^1.0.0", path = "../../utils/buffer" }
codec_sv2 = { version = "^1.0.1", path = "../../protocols/v2/codec-sv2", features = ["noise_sv2", "with_buffer_pool"] }
const_sv2 = { version = "^3.0.0", path = "../../protocols/v2/const-sv2" }
=======
binary_sv2 = { path = "../../protocols/v2/binary-sv2" }
buffer_sv2 = { path = "../../utils/buffer" }
codec_sv2 = { path = "../../protocols/v2/codec-sv2", features = ["noise_sv2", "with_buffer_pool"] }
const_sv2 = { path = "../../protocols/v2/const-sv2" }
>>>>>>> 5854e5ad
futures = "0.3.19"
network_helpers_sv2 = { path = "../roles-utils/network-helpers", features = ["with_buffer_pool"] }
once_cell = "1.12.0"
<<<<<<< HEAD
roles_logic_sv2 = { version = "^3.0.0", path = "../../protocols/v2/roles-logic-sv2" }
=======
roles_logic_sv2 = { path = "../../protocols/v2/roles-logic-sv2" }
>>>>>>> 5854e5ad
serde = { version = "1.0.89", features = ["derive", "alloc"], default-features = false }
tokio = { version = "1", features = ["full"] }
ext-config = { version = "0.14.0", features = ["toml"], package = "config" }
tracing = {version = "0.1"}
tracing-subscriber = {version = "0.3"}
nohash-hasher = "0.2.0"
key-utils = { path = "../../utils/key-utils" }<|MERGE_RESOLUTION|>--- conflicted
+++ resolved
@@ -20,25 +20,14 @@
 stratum-common = { path = "../../common" }
 async-channel = "1.8.0"
 async-recursion = "0.3.2"
-<<<<<<< HEAD
-binary_sv2 = { version = "^2.0.0", path = "../../protocols/v2/binary-sv2/binary-sv2" }
-buffer_sv2 = { version = "^1.0.0", path = "../../utils/buffer" }
-codec_sv2 = { version = "^1.0.1", path = "../../protocols/v2/codec-sv2", features = ["noise_sv2", "with_buffer_pool"] }
-const_sv2 = { version = "^3.0.0", path = "../../protocols/v2/const-sv2" }
-=======
 binary_sv2 = { path = "../../protocols/v2/binary-sv2" }
 buffer_sv2 = { path = "../../utils/buffer" }
 codec_sv2 = { path = "../../protocols/v2/codec-sv2", features = ["noise_sv2", "with_buffer_pool"] }
 const_sv2 = { path = "../../protocols/v2/const-sv2" }
->>>>>>> 5854e5ad
 futures = "0.3.19"
 network_helpers_sv2 = { path = "../roles-utils/network-helpers", features = ["with_buffer_pool"] }
 once_cell = "1.12.0"
-<<<<<<< HEAD
-roles_logic_sv2 = { version = "^3.0.0", path = "../../protocols/v2/roles-logic-sv2" }
-=======
 roles_logic_sv2 = { path = "../../protocols/v2/roles-logic-sv2" }
->>>>>>> 5854e5ad
 serde = { version = "1.0.89", features = ["derive", "alloc"], default-features = false }
 tokio = { version = "1", features = ["full"] }
 ext-config = { version = "0.14.0", features = ["toml"], package = "config" }
