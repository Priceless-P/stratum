--- conflicted
+++ resolved
@@ -581,14 +581,9 @@
             share_per_min,
             channel_kind,
             vec![],
-<<<<<<< HEAD
             vec![],
         )
         .expect("Signature + extranonce lens exceed 32 bytes");
-=======
-            pool_signature.into(),
-        );
->>>>>>> 5854e5ad
         let extranonce: Extranonce = m
             .extranonce_prefix
             .into_static()
