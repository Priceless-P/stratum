--- conflicted
+++ resolved
@@ -15,18 +15,8 @@
 
 [dependencies]
 async-channel = "1.8.0"
-<<<<<<< HEAD
-binary_sv2 = { version = "2.0.0", path = "../../protocols/v2/binary-sv2/binary-sv2", features = ["with_serde"] }
-codec_sv2 = { version = "1.0.0", path = "../../protocols/v2/codec-sv2", features = ["noise_sv2","with_buffer_pool","with_serde"] }
-const_sv2 = { version = "3.0.0", path = "../../protocols/v2/const-sv2" }
-load_file = "1.0.1"
-network_helpers_sv2 = { version = "2.0.0", path = "../../roles/roles-utils/network-helpers", features = ["with_tokio","with_serde"] }
-roles_logic_sv2 = { version = "3.0.0", path = "../../protocols/v2/roles-logic-sv2", features = ["with_serde"] }
-v1 = { version = "^1.0.0", path = "../../protocols/v1", package="sv1_api" }
-=======
 load_file = "1.0.1"
 v1 = { version = "^1.0.0", package="sv1_api" }
->>>>>>> 5854e5ad
 serde = { version = "*", features = ["derive", "alloc"], default-features = false }
 serde_json = { version = "1.0", default-features = false, features = ["alloc"] }
 tokio = { version = "1", features = ["full"] }
