# Performs test coverage of project's libraries using cargo-tarpaulin and the message-generator, 
# and generates results using codecov.io.
# The follow flags are used when executing cargo-tarpaulin:
# -- features: Includes the code with the listed features. The following features result in a
#    tarpaulin error and are NOT included: derive, alloc, arbitrary-derive, attributes, and
#    with_serde
# --lib: Only tests the package's library unit tests. Includes protocols, and utils (without the
#   exclude-files flag, it includes this example because it contains a lib.rs file)
# --exclude-files examples/*: Excludes all projects in examples directory (specifically added to
#   ignore examples that that contain a lib.rs file like interop-cpp)
# --timeout 120: If unresponsive for 120 seconds, action will fail
# --fail-under 30: If code coverage is less than 30%, action will fail
# --out Xml: Required for codecov.io to generate coverage result
# All message-generator test flags are in tests in test/message-generator/test
# This test loops through every test in test/message-generator/test, and runs each one, collecting
# code coverage data for anything in the roles/ directory that is relevant to SV2(pool, mining-proxy)

name: Test Coverage

on:
  push:
    branches: [ main, dev ]
  pull_request:
    branches: [ main, dev ]
  pull_request_review:
    types: [submitted]
    branches: [bot/versioning]

jobs:
  tarpaulin-test:

    name: Tarpaulin Test
    runs-on: ubuntu-latest
    container:
      image: xd009642/tarpaulin:0.25.0-nightly
      options: --security-opt seccomp=unconfined
    steps:
      - name: Checkout repository
        uses: actions/checkout@v3

      - name: Generate code coverage
        run: |
          cargo +nightly version; cargo +nightly tarpaulin --verbose --features disable_nopanic prop_test noise_sv2 fuzz with_buffer_pool async_std debug tokio with_tokio derive_codec_sv2 binary_codec_sv2 default core --lib --exclude-files examples/*,utils/message-generator/* --timeout 120 --fail-under 20 --out Xml

      - name: Archive Tarpaulin code coverage results
        uses: actions/upload-artifact@v3
        with:
          name: tarpaulin-report
          path: cobertura.xml

  message-generator-test:
    needs: tarpaulin-test

    name: MG Test
    runs-on: ubuntu-latest

    steps:
      - name: Checkout repository
        uses: actions/checkout@v3
      
      - uses: actions-rs/toolchain@v1
        with:
<<<<<<< HEAD
          toolchain: 1.65.0
=======
          toolchain: 1.70.0
>>>>>>> 6f7f7e75
          override: true
          components: llvm-tools-preview

      - name: Log data from rustc
        run: rustc -Vv

      - name: Install cargo-llvm-cov
        uses: taiki-e/install-action@cargo-llvm-cov

      - name: Pre build everything
        run: cargo build

      - name: Run message generator tests
        run: sh ./message-generator-tests.sh

      - name: Archive MG code coverage results
        uses: actions/upload-artifact@v3
        with:
          name: coverage-report
          path: 'target/*.xml'

      - name: Archive log files
        if: always()
        uses: actions/upload-artifact@v3
        with:
          name: logs
          path: './utils/message-generator/*.log'

            # codecov:
            #   needs: message-generator-test

            #   name: Codecov Upload
            #   runs-on: ubuntu-latest

            #   steps:

            #     - name: Checkout repository
            #       uses: actions/checkout@v3

            #     - name: Download all workflow run artifacts
            #       uses: actions/download-artifact@v3

            #     - name: Display structure of downloaded files
            #       run: ls -R

            #     - name: Upload to codecov.io
            #       uses: codecov/codecov-action@v3
            #       with:
            #         files: coverage-report/*.xml, tarpaulin-report/*.xml
            #         fail_ci_if_error: true
            #         token: ${{ secrets.CODECOV_TOKEN }}<|MERGE_RESOLUTION|>--- conflicted
+++ resolved
@@ -60,11 +60,7 @@
       
       - uses: actions-rs/toolchain@v1
         with:
-<<<<<<< HEAD
-          toolchain: 1.65.0
-=======
           toolchain: 1.70.0
->>>>>>> 6f7f7e75
           override: true
           components: llvm-tools-preview
 
