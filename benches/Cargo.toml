--- conflicted
+++ resolved
@@ -11,16 +11,9 @@
 v1 = { path="../protocols/v1", package="sv1_api" }
 serde_json = { version = "1.0.64", default-features = false, features = ["alloc"] }
 iai="0.1"
-<<<<<<< HEAD
-mining_sv2 = { path = "../protocols/v2/subprotocols/mining", version = "^2.0.0" }
-roles_logic_sv2 = { path = "../protocols/v2/roles-logic-sv2", version = "^3.0.0" }
-framing_sv2 = { version = "3.0.0", path = "../protocols/v2/framing-sv2" }
-
-=======
 mining_sv2 = { path = "../protocols/v2/subprotocols/mining" }
 roles_logic_sv2 = { path = "../protocols/v2/roles-logic-sv2" }
 framing_sv2 = { path = "../protocols/v2/framing-sv2" }
->>>>>>> 5854e5ad
 serde = { version = "1.0.89", default-features = false, features = ["derive", "alloc"] }
 num-bigint = "0.4.3"
 num-traits = "0.2.15"
