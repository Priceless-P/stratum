[package]
name = "benchmark"
version = "1.0.0"
edition = "2021"

[dependencies]
async-std={version = "1.10.0", features = ["attributes"]}
criterion = "0.5.1"
async-channel = "1.4.0"
v1 = { path="../protocols/v1", package="sv1_api", version = "^1.0.0" }
serde_json = { version = "1.0.64", default-features = false, features = ["alloc"] }
iai="0.1"
mining_sv2 = { path = "../protocols/v2/subprotocols/mining", version = "^2.0.0" }
<<<<<<< HEAD
roles_logic_sv2 = { path = "../protocols/v2/roles-logic-sv2", version = "^3.0.0" }
framing_sv2 = { version = "3.0.0", path = "../protocols/v2/framing-sv2" }
=======
roles_logic_sv2 = { path = "../protocols/v2/roles-logic-sv2", version = "^2.0.0" }
framing_sv2 = { version = "2.0.0", path = "../protocols/v2/framing-sv2" }
>>>>>>> 3a5c92d1
serde = { version = "1.0.89", default-features = false, features = ["derive", "alloc"] }
num-bigint = "0.4.3"
num-traits = "0.2.15"
bitcoin="0.28.1"
codec_sv2 = { path = "../protocols/v2/codec-sv2", features=["noise_sv2"] }
binary_sv2 = { path = "../protocols/v2/binary-sv2/binary-sv2" }
network_helpers_sv2 = { path = "../roles/roles-utils/network-helpers", features=["async_std"] }
rand = "0.8.4"

[[bench]]
name = "criterion_sv1_benchmark"
path="benches/src/sv1/criterion_sv1_benchmark.rs"
harness = false

[[bench]]
name = "iai_sv1_benchmark"
path="benches/src/sv1/iai_sv1_benchmark.rs"
harness = false

[[bench]]
name = "criterion_sv2_benchmark"
path = "benches/src/sv2/criterion_sv2_benchmark.rs"
harness = false

[[bench]]
name = "iai_sv2_benchmark"
path = "benches/src/sv2/iai_sv2_benchmark.rs"
harness = false<|MERGE_RESOLUTION|>--- conflicted
+++ resolved
@@ -11,13 +11,9 @@
 serde_json = { version = "1.0.64", default-features = false, features = ["alloc"] }
 iai="0.1"
 mining_sv2 = { path = "../protocols/v2/subprotocols/mining", version = "^2.0.0" }
-<<<<<<< HEAD
 roles_logic_sv2 = { path = "../protocols/v2/roles-logic-sv2", version = "^3.0.0" }
 framing_sv2 = { version = "3.0.0", path = "../protocols/v2/framing-sv2" }
-=======
-roles_logic_sv2 = { path = "../protocols/v2/roles-logic-sv2", version = "^2.0.0" }
-framing_sv2 = { version = "2.0.0", path = "../protocols/v2/framing-sv2" }
->>>>>>> 3a5c92d1
+
 serde = { version = "1.0.89", default-features = false, features = ["derive", "alloc"] }
 num-bigint = "0.4.3"
 num-traits = "0.2.15"
